--- conflicted
+++ resolved
@@ -61,21 +61,13 @@
                 let docker_procedure: DockerProcedure = (container, injectable).into();
                 docker_procedure.validate(eos_version, volumes, image_ids, expected_io)
             }
-<<<<<<< HEAD
-=======
-
->>>>>>> 371d4826
             #[cfg(feature = "js_engine")]
             PackageProcedure::Script(action) => action.validate(volumes),
         }
     }
 
     #[instrument(skip(ctx, input, container))]
-<<<<<<< HEAD
     pub async fn execute<I: Serialize, O: DeserializeOwned + 'static>(
-=======
-    pub async fn execute<I: Serialize, O: for<'de> Deserialize<'de>>(
->>>>>>> 371d4826
         &self,
         ctx: &RpcContext,
         container: &Option<DockerContainer>,
@@ -117,6 +109,38 @@
                     .inject(ctx, pkg_id, pkg_version, name, volumes, input, timeout)
                     .await
             }
+        }
+    }
+
+    #[instrument(skip(ctx, input, container))]
+    pub async fn inject<I: Serialize, O: for<'de> Deserialize<'de>>(
+        &self,
+        ctx: &RpcContext,
+        container: &Option<DockerContainer>,
+        pkg_id: &PackageId,
+        pkg_version: &Version,
+        name: ProcedureName,
+        volumes: &Volumes,
+        input: Option<I>,
+        timeout: Option<Duration>,
+    ) -> Result<Result<O, (i32, String)>, Error> {
+        tracing::trace!("Procedure inject {} {} - {:?}", self, pkg_id, name);
+        match self {
+            PackageProcedure::Docker(procedure) => {
+                procedure
+                    .inject(ctx, pkg_id, pkg_version, name, volumes, input, timeout)
+                    .await
+            }
+            PackageProcedure::DockerInject(injectable) => {
+                let container = match container {
+                    None => return Err(Error::new(eyre!("For the docker injectable procedure, a container must be exist on the config"), crate::ErrorKind::Action)),
+                    Some(container) => container,
+                } ;
+                let docker_procedure: DockerProcedure = (container, injectable).into();
+                docker_procedure
+                    .inject(ctx, pkg_id, pkg_version, name, volumes, input, timeout)
+                    .await
+            }
             #[cfg(feature = "js_engine")]
             PackageProcedure::Script(procedure) => {
                 procedure
@@ -136,22 +160,17 @@
     }
 
     #[instrument(skip(ctx, input, container))]
-<<<<<<< HEAD
     pub async fn inject<I: Serialize, O: DeserializeOwned + 'static>(
-=======
-    pub async fn inject<I: Serialize, O: for<'de> Deserialize<'de>>(
->>>>>>> 371d4826
-        &self,
-        ctx: &RpcContext,
-        container: &Option<DockerContainer>,
-        pkg_id: &PackageId,
-        pkg_version: &Version,
-        name: ProcedureName,
-        volumes: &Volumes,
-        input: Option<I>,
-        timeout: Option<Duration>,
-    ) -> Result<Result<O, (i32, String)>, Error> {
-<<<<<<< HEAD
+        &self,
+        ctx: &RpcContext,
+        container: &Option<DockerContainer>,
+        pkg_id: &PackageId,
+        pkg_version: &Version,
+        name: ProcedureName,
+        volumes: &Volumes,
+        input: Option<I>,
+        timeout: Option<Duration>,
+    ) -> Result<Result<O, (i32, String)>, Error> {
         let exec_command = match ctx
             .managers
             .get(&(pkg_id.clone(), pkg_version.clone()))
@@ -166,9 +185,6 @@
             Some(x) => x,
         }
         .exec_command();
-=======
-        tracing::trace!("Procedure inject {} {} - {:?}", self, pkg_id, name);
->>>>>>> 371d4826
         match self {
             PackageProcedure::Docker(procedure) => {
                 procedure
