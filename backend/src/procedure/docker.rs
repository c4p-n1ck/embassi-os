use std::borrow::Cow;
use std::collections::{BTreeMap, BTreeSet, VecDeque};
use std::ffi::{OsStr, OsString};
use std::net::Ipv4Addr;
use std::path::PathBuf;
use std::time::Duration;

use async_stream::stream;
use bollard::container::RemoveContainerOptions;
use color_eyre::eyre::eyre;
use color_eyre::Report;
use embassy_container_init::{InputJsonRpc, OutputJsonRpc};
use futures::future::Either as EitherFuture;
use futures::{Stream, StreamExt, TryFutureExt, TryStreamExt};
use helpers::NonDetachingJoinHandle;
use nix::sys::signal;
use nix::unistd::Pid;
use serde::{de::DeserializeOwned, Deserialize, Serialize};
use serde_json::Value;
use tokio::{
    io::{AsyncBufRead, AsyncBufReadExt, BufReader},
    process::Child,
    sync::mpsc::UnboundedReceiver,
};
use tracing::instrument;

use super::{js_scripts::JsProcedure, ProcedureName};
use crate::context::RpcContext;
use crate::id::{Id, ImageId};
use crate::s9pk::manifest::{PackageId, SYSTEM_PACKAGE_ID};
use crate::util::serde::{Duration as SerdeDuration, IoFormat};
use crate::util::Version;
use crate::volume::{VolumeId, Volumes};
use crate::{Error, ResultExt, HOST_IP};

pub const NET_TLD: &str = "embassy";

lazy_static::lazy_static! {
    pub static ref SYSTEM_IMAGES: BTreeSet<ImageId> = {
        let mut set = BTreeSet::new();

        set.insert("compat".parse().unwrap());
        set.insert("utils".parse().unwrap());

        set
    };
}

#[derive(Clone, Debug, Deserialize, Serialize, patch_db::HasModel)]
#[serde(rename_all = "kebab-case")]
pub struct DockerContainer {
    pub image: ImageId,
    #[serde(default)]
    pub mounts: BTreeMap<VolumeId, PathBuf>,
    #[serde(default)]
    pub shm_size_mb: Option<usize>, // TODO: use postfix sizing? like 1k vs 1m vs 1g
}

#[derive(Clone, Debug, Deserialize, Serialize)]
#[serde(rename_all = "kebab-case")]
pub struct DockerProcedure {
    pub image: ImageId,
    #[serde(default)]
    pub system: bool,
    pub entrypoint: String,
    #[serde(default)]
    pub args: Vec<String>,
    #[serde(default)]
    pub mounts: BTreeMap<VolumeId, PathBuf>,
    #[serde(default)]
    pub io_format: Option<IoFormat>,
    #[serde(default)]
    pub sigterm_timeout: Option<SerdeDuration>,
    #[serde(default)]
    pub shm_size_mb: Option<usize>, // TODO: use postfix sizing? like 1k vs 1m vs 1g
}

#[derive(Clone, Debug, Deserialize, Serialize)]
#[serde(rename_all = "kebab-case")]
pub struct DockerInject {
    #[serde(default)]
    pub system: bool,
    pub entrypoint: String,
    #[serde(default)]
    pub args: Vec<String>,
    #[serde(default)]
    pub io_format: Option<IoFormat>,
    #[serde(default)]
    pub sigterm_timeout: Option<SerdeDuration>,
}

impl From<(&DockerContainer, &DockerInject)> for DockerProcedure {
    fn from((container, injectable): (&DockerContainer, &DockerInject)) -> Self {
        DockerProcedure {
            image: container.image.clone(),
<<<<<<< HEAD
            system: injectable.system,
            entrypoint: injectable.entrypoint.clone(),
            args: injectable.args.clone(),
            mounts: container.mounts.clone(),
            io_format: injectable.io_format,
            sigterm_timeout: injectable.sigterm_timeout,
            shm_size_mb: container.shm_size_mb,
        }
    }
}

impl From<(&DockerContainer, &JsProcedure)> for DockerProcedure {
    fn from((container, _injectable): (&DockerContainer, &JsProcedure)) -> Self {
        DockerProcedure {
            image: container.image.clone(),
            system: false,
            entrypoint: "sleep".to_string(),
            args: Vec::new(),
            mounts: container.mounts.clone(),
            io_format: None,
            sigterm_timeout: None,
            shm_size_mb: container.shm_size_mb,
        }
    }
}

impl From<(&DockerContainer, &JsProcedure)> for DockerInject {
    fn from((_container, _injectable): (&DockerContainer, &JsProcedure)) -> Self {
        DockerInject {
            system: false,
            entrypoint: String::new(),
            args: Vec::new(),
            io_format: None,
            sigterm_timeout: None,
=======
            system: injectable.system.clone(),
            entrypoint: injectable.entrypoint.clone(),
            args: injectable.args.clone(),
            mounts: container.mounts.clone(),
            io_format: injectable.io_format.clone(),
            sigterm_timeout: injectable.sigterm_timeout.clone(),
            shm_size_mb: container.shm_size_mb.clone(),
>>>>>>> 371d4826
        }
    }
}

impl DockerProcedure {
    pub fn validate(
        &self,
        _eos_version: &Version,
        volumes: &Volumes,
        image_ids: &BTreeSet<ImageId>,
        expected_io: bool,
    ) -> Result<(), color_eyre::eyre::Report> {
        for (volume, _) in &self.mounts {
            if !volumes.contains_key(volume) && !matches!(&volume, &VolumeId::Backup) {
                color_eyre::eyre::bail!("unknown volume: {}", volume);
            }
        }
        if self.system {
            if !SYSTEM_IMAGES.contains(&self.image) {
                color_eyre::eyre::bail!("unknown system image: {}", self.image);
            }
        } else if !image_ids.contains(&self.image) {
            color_eyre::eyre::bail!("image for {} not contained in package", self.image);
        }
        if expected_io && self.io_format.is_none() {
            color_eyre::eyre::bail!("expected io-format");
        }
        Ok(())
    }

    #[instrument(skip(ctx, input))]
    pub async fn execute<I: Serialize, O: DeserializeOwned>(
        &self,
        ctx: &RpcContext,
        pkg_id: &PackageId,
        pkg_version: &Version,
        name: ProcedureName,
        volumes: &Volumes,
        input: Option<I>,
        timeout: Option<Duration>,
    ) -> Result<Result<O, (i32, String)>, Error> {
        let name = name.docker_name();
        let name: Option<&str> = name.as_ref().map(|x| &**x);
        let mut cmd = tokio::process::Command::new("docker");
        tracing::debug!("{:?} is run", name);
        let container_name = Self::container_name(pkg_id, name);
        cmd.arg("run")
            .arg("--rm")
            .arg("--network=start9")
            .arg(format!("--add-host=embassy:{}", Ipv4Addr::from(HOST_IP)))
            .arg("--name")
            .arg(&container_name)
            .arg(format!("--hostname={}", &container_name))
            .arg("--no-healthcheck");
<<<<<<< HEAD

=======
>>>>>>> 371d4826
        match ctx
            .docker
            .remove_container(
                &container_name,
                Some(RemoveContainerOptions {
                    v: false,
                    force: true,
                    link: false,
                }),
            )
            .await
        {
            Ok(())
            | Err(bollard::errors::Error::DockerResponseServerError {
                status_code: 404, // NOT FOUND
                ..
            }) => Ok(()),
            Err(e) => Err(e),
        }?;
        cmd.args(self.docker_args(ctx, pkg_id, pkg_version, volumes).await?);
        let input_buf = if let (Some(input), Some(format)) = (&input, &self.io_format) {
            cmd.stdin(std::process::Stdio::piped());
            Some(format.to_vec(input)?)
        } else {
            None
        };
        cmd.stdout(std::process::Stdio::piped());
        cmd.stderr(std::process::Stdio::piped());
        tracing::trace!(
            "{}",
            format!("{:?}", cmd)
                .split(r#"" ""#)
                .collect::<Vec<&str>>()
                .join(" ")
        );
        let mut handle = cmd.spawn().with_kind(crate::ErrorKind::Docker)?;
        let id = handle.id();
        let timeout_fut = if let Some(timeout) = timeout {
            EitherFuture::Right(async move {
                tokio::time::sleep(timeout).await;

                Ok(())
            })
        } else {
            EitherFuture::Left(futures::future::pending::<Result<_, Error>>())
        };
        if let (Some(input), Some(mut stdin)) = (&input_buf, handle.stdin.take()) {
            use tokio::io::AsyncWriteExt;
            stdin
                .write_all(input)
                .await
                .with_kind(crate::ErrorKind::Docker)?;
            stdin.flush().await?;
            stdin.shutdown().await?;
            drop(stdin);
        }
        enum Race<T> {
            Done(T),
            TimedOut,
        }

        let io_format = self.io_format;
        let mut output = BufReader::new(
            handle
                .stdout
                .take()
<<<<<<< HEAD
                .ok_or_else(|| eyre!("Can't takeout stdout in execute"))
                .with_kind(crate::ErrorKind::Docker)?,
        );
        let output = NonDetachingJoinHandle::from(tokio::spawn(async move {
            match async {
                if let Some(format) = io_format {
                    return match max_by_lines(&mut output, None).await {
                        MaxByLines::Done(buffer) => {
                            Ok::<Value, Error>(
                                match format.from_slice(buffer.as_bytes()) {
                                    Ok(a) => a,
                                    Err(e) => {
                                        tracing::trace!(
                                        "Failed to deserialize stdout from {}: {}, falling back to UTF-8 string.",
                                        format,
                                        e
                                    );
                                        Value::String(buffer)
                                    }
                                },
                            )
                        },
                        MaxByLines::Error(e) => Err(e),
                        MaxByLines::Overflow(buffer) => Ok(Value::String(buffer))
                    }
                }

                let lines = buf_reader_to_lines(&mut output, 1000).await?;
                if lines.is_empty() {
                    return Ok(Value::Null);
                }

                let joined_output = lines.join("\n");
                Ok(Value::String(joined_output))
            }.await {
                Ok(a) => Ok((a, output)),
                Err(e) => Err((e, output))
            }
        }));
        let err_output = BufReader::new(
            handle
                .stderr
                .take()
                .ok_or_else(|| eyre!("Can't takeout std err"))
                .with_kind(crate::ErrorKind::Docker)?,
        );
=======
                .ok_or_else(|| eyre!("Can't takeout stout"))
                .with_kind(crate::ErrorKind::Docker)?,
        );
        let output = NonDetachingJoinHandle::from(tokio::spawn(async move {
            match async {
                if let Some(format) = io_format {
                    return match max_by_lines(&mut output, None).await {
                        MaxByLines::Done(buffer) => {
                            Ok::<Value, Error>(
                                match format.from_slice(buffer.as_bytes()) {
                                    Ok(a) => a,
                                    Err(e) => {
                                        tracing::trace!(
                                        "Failed to deserialize stdout from {}: {}, falling back to UTF-8 string.",
                                        format,
                                        e
                                    );
                                        Value::String(buffer)
                                    }
                                },
                            )
                        },
                        MaxByLines::Error(e) => Err(e),
                        MaxByLines::Overflow(buffer) => Ok(Value::String(buffer))
                    }
                }

                let lines = buf_reader_to_lines(&mut output, 1000).await?;
                if lines.is_empty() {
                    return Ok(Value::Null);
                }

                let joined_output = lines.join("\n");
                Ok(Value::String(joined_output))
            }.await {
                Ok(a) => Ok((a, output)),
                Err(e) => Err((e, output))
            }
        }));
        let err_output = BufReader::new(
            handle
                .stderr
                .take()
                .ok_or_else(|| eyre!("Can't takeout std err"))
                .with_kind(crate::ErrorKind::Docker)?,
        );
>>>>>>> 371d4826

        let err_output = NonDetachingJoinHandle::from(tokio::spawn(async move {
            let lines = buf_reader_to_lines(err_output, 1000).await?;
            let joined_output = lines.join("\n");
            Ok::<_, Error>(joined_output)
        }));

        let res = tokio::select! {
            res = handle.wait() => Race::Done(res.with_kind(crate::ErrorKind::Docker)?),
            res = timeout_fut => {
                res?;
                Race::TimedOut
            },
        };
        let exit_status = match res {
            Race::Done(x) => x,
            Race::TimedOut => {
                if let Some(id) = id {
                    signal::kill(Pid::from_raw(id as i32), signal::SIGKILL)
                        .with_kind(crate::ErrorKind::Docker)?;
                }
                return Ok(Err((143, "Timed out. Retrying soon...".to_owned())));
            }
        };
        Ok(
            if exit_status.success() || exit_status.code() == Some(143) {
                Ok(serde_json::from_value(
                    output
                        .await
                        .with_kind(crate::ErrorKind::Unknown)?
                        .map(|(v, _)| v)
                        .map_err(|(e, _)| tracing::warn!("{}", e))
                        .unwrap_or_default(),
                )
                .with_kind(crate::ErrorKind::Deserialization)?)
            } else {
                Err((
                    exit_status.code().unwrap_or_default(),
                    err_output.await.with_kind(crate::ErrorKind::Unknown)??,
                ))
            },
        )
    }

<<<<<<< HEAD
    /// We created a new exec runner, where we are going to be passing the commands for it to run.
    /// Idea is that we are going to send it command and get the inputs be filtered back from the manager.
    /// Then we could in theory run commands without the cost of running the docker exec which is known to have
    /// a dely of > 200ms which is not acceptable.
    #[instrument(skip(ctx, input))]
    pub async fn long_running_execute<S>(
=======
    #[instrument(skip(ctx, input))]
    pub async fn inject<I: Serialize, O: for<'de> Deserialize<'de>>(
>>>>>>> 371d4826
        &self,
        ctx: &RpcContext,
        pkg_id: &PackageId,
        pkg_version: &Version,
        name: ProcedureName,
        volumes: &Volumes,
<<<<<<< HEAD
        input: S,
    ) -> Result<LongRunning, Error>
    where
        S: Stream<Item = InputJsonRpc> + Send + 'static,
    {
        let name = name.docker_name();
        let name: Option<&str> = name.as_deref();
        let container_name = Self::container_name(pkg_id, name);

        let mut cmd = LongRunning::setup_long_running_docker_cmd(
            self,
            ctx,
            &container_name,
            volumes,
            pkg_id,
            pkg_version,
        )
        .await?;

        let mut handle = cmd.spawn().with_kind(crate::ErrorKind::Docker)?;
        let input_handle = LongRunning::spawn_input_handle(&mut handle, input)?
            .map_err(|e| eyre!("Input Handle Error: {e:?}"));

        let (output, output_handle) = LongRunning::spawn_output_handle(&mut handle)?;
        let output_handle = output_handle.map_err(|e| eyre!("Output Handle Error: {e:?}"));
        let err_handle = LongRunning::spawn_error_handle(&mut handle)?
            .map_err(|e| eyre!("Err Handle Error: {e:?}"));

        let running_output = NonDetachingJoinHandle::from(tokio::spawn(async move {
            if let Err(err) = tokio::try_join!(
                handle.wait().map_err(|e| eyre!("Runtime error: {e:?}")),
                err_handle,
                output_handle,
                input_handle
            )
            .map(|_| ())
            {
                tracing::debug!("{:?}", err);
                tracing::error!("Join error");
            }
        }));

        Ok(LongRunning {
            output,
            running_output,
        })
    }

    #[instrument(skip(_ctx, input))]
    pub async fn inject<I: Serialize, O: DeserializeOwned>(
        &self,
        _ctx: &RpcContext,
        pkg_id: &PackageId,
        pkg_version: &Version,
        name: ProcedureName,
        volumes: &Volumes,
=======
>>>>>>> 371d4826
        input: Option<I>,
        timeout: Option<Duration>,
    ) -> Result<Result<O, (i32, String)>, Error> {
        let name = name.docker_name();
<<<<<<< HEAD
        let name: Option<&str> = name.as_deref();
=======
        let name: Option<&str> = name.as_ref().map(|x| &**x);
>>>>>>> 371d4826
        let mut cmd = tokio::process::Command::new("docker");

        tracing::debug!("{:?} is exec", name);
        cmd.arg("exec");

<<<<<<< HEAD
        cmd.args(self.docker_args_inject(pkg_id).await?);
=======
        cmd.args(self.docker_args_inject(ctx, pkg_id, pkg_version).await?);
>>>>>>> 371d4826
        let input_buf = if let (Some(input), Some(format)) = (&input, &self.io_format) {
            cmd.stdin(std::process::Stdio::piped());
            Some(format.to_vec(input)?)
        } else {
            None
        };
        cmd.stdout(std::process::Stdio::piped());
        cmd.stderr(std::process::Stdio::piped());
        tracing::trace!(
            "{}",
            format!("{:?}", cmd)
                .split(r#"" ""#)
                .collect::<Vec<&str>>()
                .join(" ")
        );
        let mut handle = cmd.spawn().with_kind(crate::ErrorKind::Docker)?;
        let id = handle.id();
        let timeout_fut = if let Some(timeout) = timeout {
            EitherFuture::Right(async move {
                tokio::time::sleep(timeout).await;

                Ok(())
            })
        } else {
            EitherFuture::Left(futures::future::pending::<Result<_, Error>>())
        };
        if let (Some(input), Some(mut stdin)) = (&input_buf, handle.stdin.take()) {
            use tokio::io::AsyncWriteExt;
            stdin
                .write_all(input)
                .await
                .with_kind(crate::ErrorKind::Docker)?;
            stdin.flush().await?;
            stdin.shutdown().await?;
            drop(stdin);
        }
        enum Race<T> {
            Done(T),
            TimedOut,
        }

        let io_format = self.io_format;
        let mut output = BufReader::new(
            handle
                .stdout
                .take()
                .ok_or_else(|| eyre!("Can't takeout stdout in inject"))
                .with_kind(crate::ErrorKind::Docker)?,
        );
        let output = NonDetachingJoinHandle::from(tokio::spawn(async move {
            match async {
                if let Some(format) = io_format {
                    return match max_by_lines(&mut output, None).await {
                        MaxByLines::Done(buffer) => {
                            Ok::<Value, Error>(
                                match format.from_slice(buffer.as_bytes()) {
                                    Ok(a) => a,
                                    Err(e) => {
                                        tracing::trace!(
                                        "Failed to deserialize stdout from {}: {}, falling back to UTF-8 string.",
                                        format,
                                        e
                                    );
                                        Value::String(buffer)
                                    }
                                },
                            )
                        },
                        MaxByLines::Error(e) => Err(e),
                        MaxByLines::Overflow(buffer) => Ok(Value::String(buffer))
                    }
                }

                let lines = buf_reader_to_lines(&mut output, 1000).await?;
                if lines.is_empty() {
                    return Ok(Value::Null);
                }

                let joined_output = lines.join("\n");
                Ok(Value::String(joined_output))
            }.await {
                Ok(a) => Ok((a, output)),
                Err(e) => Err((e, output))
            }
        }));
        let err_output = BufReader::new(
            handle
                .stderr
                .take()
                .ok_or_else(|| eyre!("Can't takeout std err"))
                .with_kind(crate::ErrorKind::Docker)?,
        );

        let err_output = NonDetachingJoinHandle::from(tokio::spawn(async move {
            let lines = buf_reader_to_lines(err_output, 1000).await?;
            let joined_output = lines.join("\n");
            Ok::<_, Error>(joined_output)
        }));

        let res = tokio::select! {
            res = handle.wait() => Race::Done(res.with_kind(crate::ErrorKind::Docker)?),
            res = timeout_fut => {
                res?;
                Race::TimedOut
            },
        };
        let exit_status = match res {
            Race::Done(x) => x,
            Race::TimedOut => {
                if let Some(id) = id {
                    signal::kill(Pid::from_raw(id as i32), signal::SIGKILL)
                        .with_kind(crate::ErrorKind::Docker)?;
                }
                return Ok(Err((143, "Timed out. Retrying soon...".to_owned())));
            }
        };
        Ok(
            if exit_status.success() || exit_status.code() == Some(143) {
                Ok(serde_json::from_value(
                    output
                        .await
                        .with_kind(crate::ErrorKind::Unknown)?
                        .map(|(v, _)| v)
                        .map_err(|(e, _)| tracing::warn!("{}", e))
                        .unwrap_or_default(),
                )
                .with_kind(crate::ErrorKind::Deserialization)?)
            } else {
                Err((
                    exit_status.code().unwrap_or_default(),
                    err_output.await.with_kind(crate::ErrorKind::Unknown)??,
                ))
            },
        )
    }

    #[instrument(skip(ctx, input))]
    pub async fn sandboxed<I: Serialize, O: DeserializeOwned>(
        &self,
        ctx: &RpcContext,
        pkg_id: &PackageId,
        pkg_version: &Version,
        volumes: &Volumes,
        input: Option<I>,
        timeout: Option<Duration>,
    ) -> Result<Result<O, (i32, String)>, Error> {
        let mut cmd = tokio::process::Command::new("docker");
        cmd.arg("run").arg("--rm").arg("--network=none");
        cmd.args(
            self.docker_args(ctx, pkg_id, pkg_version, &volumes.to_readonly())
                .await?,
        );
        let input_buf = if let (Some(input), Some(format)) = (&input, &self.io_format) {
            cmd.stdin(std::process::Stdio::piped());
            Some(format.to_vec(input)?)
        } else {
            None
        };
        cmd.stdout(std::process::Stdio::piped());
        cmd.stderr(std::process::Stdio::piped());
        let mut handle = cmd.spawn().with_kind(crate::ErrorKind::Docker)?;
        if let (Some(input), Some(stdin)) = (&input_buf, &mut handle.stdin) {
            use tokio::io::AsyncWriteExt;
            stdin
                .write_all(input)
                .await
                .with_kind(crate::ErrorKind::Docker)?;
        }

        let err_output = BufReader::new(
            handle
                .stderr
                .take()
                .ok_or_else(|| eyre!("Can't takeout std err"))
                .with_kind(crate::ErrorKind::Docker)?,
        );
        let err_output = NonDetachingJoinHandle::from(tokio::spawn(async move {
            let lines = buf_reader_to_lines(err_output, 1000).await?;
            let joined_output = lines.join("\n");
            Ok::<_, Error>(joined_output)
        }));

        let io_format = self.io_format;
        let mut output = BufReader::new(
            handle
                .stdout
                .take()
                .ok_or_else(|| eyre!("Can't takeout stdout in sandboxed"))
                .with_kind(crate::ErrorKind::Docker)?,
        );
        let output = NonDetachingJoinHandle::from(tokio::spawn(async move {
            match async {
                if let Some(format) = io_format {
                    return match max_by_lines(&mut output, None).await {
                        MaxByLines::Done(buffer) => {
                            Ok::<Value, Error>(
                                match format.from_slice(buffer.as_bytes()) {
                                    Ok(a) => a,
                                    Err(e) => {
                                        tracing::trace!(
                                        "Failed to deserialize stdout from {}: {}, falling back to UTF-8 string.",
                                        format,
                                        e
                                    );
                                        Value::String(buffer)
                                    }
                                },
                            )
                        },
                        MaxByLines::Error(e) => Err(e),
                        MaxByLines::Overflow(buffer) => Ok(Value::String(buffer))
                    }
                }

                let lines = buf_reader_to_lines(&mut output, 1000).await?;
                if lines.is_empty() {
                    return Ok(Value::Null);
                }

                let joined_output = lines.join("\n");
                Ok(Value::String(joined_output))
            }.await {
                Ok(a) => Ok((a, output)),
                Err(e) => Err((e, output))
            }
        }));

        let exit_status = handle.wait().await.with_kind(crate::ErrorKind::Docker)?;
        Ok(
            if exit_status.success() || exit_status.code() == Some(143) {
                Ok(serde_json::from_value(
                    output
                        .await
                        .with_kind(crate::ErrorKind::Unknown)?
                        .map(|(v, _)| v)
                        .map_err(|(e, _)| tracing::warn!("{}", e))
                        .unwrap_or_default(),
                )
                .with_kind(crate::ErrorKind::Deserialization)?)
            } else {
                Err((
                    exit_status.code().unwrap_or_default(),
                    err_output.await.with_kind(crate::ErrorKind::Unknown)??,
                ))
            },
        )
    }

    pub fn container_name(pkg_id: &PackageId, name: Option<&str>) -> String {
        if let Some(name) = name {
            format!("{}_{}.{}", pkg_id, name, NET_TLD)
        } else {
            format!("{}.{}", pkg_id, NET_TLD)
        }
    }

    pub fn uncontainer_name(name: &str) -> Option<(PackageId<&str>, Option<&str>)> {
        let (pre_tld, _) = name.split_once('.')?;
        if pre_tld.contains('_') {
            let (pkg, name) = name.split_once('_')?;
            Some((Id::try_from(pkg).ok()?.into(), Some(name)))
        } else {
            Some((Id::try_from(pre_tld).ok()?.into(), None))
        }
    }

    async fn docker_args(
        &self,
        ctx: &RpcContext,
        pkg_id: &PackageId,
        pkg_version: &Version,
        volumes: &Volumes,
    ) -> Result<Vec<Cow<'_, OsStr>>, Error> {
        let mut res = self.new_docker_args();
        for (volume_id, dst) in &self.mounts {
            let volume = if let Some(v) = volumes.get(volume_id) {
                v
            } else {
                continue;
            };
            let src = volume.path_for(&ctx.datadir, pkg_id, pkg_version, volume_id);
<<<<<<< HEAD
            if let Err(_e) = tokio::fs::metadata(&src).await {
=======
            if let Err(e) = tokio::fs::metadata(&src).await {
>>>>>>> 371d4826
                tokio::fs::create_dir_all(&src).await?;
            }
            res.push(OsStr::new("--mount").into());
            res.push(
                OsString::from(format!(
                    "type=bind,src={},dst={}{}",
                    src.display(),
                    dst.display(),
                    if volume.readonly() { ",readonly" } else { "" }
                ))
                .into(),
            );
        }
        if let Some(shm_size_mb) = self.shm_size_mb {
            res.push(OsStr::new("--shm-size").into());
            res.push(OsString::from(format!("{}m", shm_size_mb)).into());
        }
        res.push(OsStr::new("--interactive").into());
<<<<<<< HEAD
=======

>>>>>>> 371d4826
        res.push(OsStr::new("--log-driver=journald").into());
        res.push(OsStr::new("--entrypoint").into());
        res.push(OsStr::new(&self.entrypoint).into());
        if self.system {
            res.push(OsString::from(self.image.for_package(SYSTEM_PACKAGE_ID, None)).into());
        } else {
            res.push(OsString::from(self.image.for_package(pkg_id, Some(pkg_version))).into());
        }

        res.extend(self.args.iter().map(|s| OsStr::new(s).into()));

        Ok(res)
    }

    fn new_docker_args(&self) -> Vec<Cow<OsStr>> {
        Vec::with_capacity(
            (2 * self.mounts.len()) // --mount <MOUNT_ARG>
                + (2 * self.shm_size_mb.is_some() as usize) // --shm-size <SHM_SIZE>
                + 5 // --interactive --log-driver=journald --entrypoint <ENTRYPOINT> <IMAGE>
                + self.args.len(), // [ARG...]
        )
    }
<<<<<<< HEAD
    async fn docker_args_inject(&self, pkg_id: &PackageId) -> Result<Vec<Cow<'_, OsStr>>, Error> {
=======
    async fn docker_args_inject(
        &self,
        ctx: &RpcContext,
        pkg_id: &PackageId,
        pkg_version: &Version,
    ) -> Result<Vec<Cow<'_, OsStr>>, Error> {
>>>>>>> 371d4826
        let mut res = self.new_docker_args();
        if let Some(shm_size_mb) = self.shm_size_mb {
            res.push(OsStr::new("--shm-size").into());
            res.push(OsString::from(format!("{}m", shm_size_mb)).into());
        }
        res.push(OsStr::new("--interactive").into());

        res.push(OsString::from(Self::container_name(pkg_id, None)).into());
        res.push(OsStr::new(&self.entrypoint).into());

        res.extend(self.args.iter().map(|s| OsStr::new(s).into()));

        Ok(res)
    }
}

struct RingVec<T> {
    value: VecDeque<T>,
    capacity: usize,
}
impl<T> RingVec<T> {
    fn new(capacity: usize) -> Self {
        RingVec {
            value: VecDeque::with_capacity(capacity),
            capacity,
        }
    }
    fn push(&mut self, item: T) -> Option<T> {
        let popped_item = if self.value.len() == self.capacity {
            self.value.pop_front()
        } else {
            None
        };
        self.value.push_back(item);
        popped_item
    }
}

/// This is created when we wanted a long running docker executor that we could send commands to and get the responses back.
/// We wanted a long running since we want to be able to have the equivelent to the docker execute without the heavy costs of 400 + ms time lag.
/// Also the long running let's us have the ability to start/ end the services quicker.
pub struct LongRunning {
    pub output: UnboundedReceiver<OutputJsonRpc>,
    pub running_output: NonDetachingJoinHandle<()>,
}

impl LongRunning {
    async fn setup_long_running_docker_cmd(
        docker: &DockerProcedure,
        ctx: &RpcContext,
        container_name: &str,
        volumes: &Volumes,
        pkg_id: &PackageId,
        pkg_version: &Version,
    ) -> Result<tokio::process::Command, Error> {
        const INIT_EXEC: &str = "/start9/embassy_container_init";
        const BIND_LOCATION: &str = "/var/lib/embassy/container";
        tracing::trace!("setup_long_running_docker_cmd");

        LongRunning::cleanup_previous_container(ctx, container_name).await?;
        let mut cmd = tokio::process::Command::new("docker");
        cmd.arg("run")
            .arg("--network=start9")
            .arg(format!("--add-host=embassy:{}", Ipv4Addr::from(HOST_IP)))
            .arg("--mount")
            .arg(format!("type=bind,src={BIND_LOCATION},dst=/start9"))
            .arg("--name")
            .arg(&container_name)
            .arg(format!("--hostname={}", &container_name))
            .arg("--entrypoint")
            .arg(INIT_EXEC)
            .arg("-i")
            .arg("--rm");

        for (volume_id, dst) in &docker.mounts {
            let volume = if let Some(v) = volumes.get(volume_id) {
                v
            } else {
                continue;
            };
            let src = volume.path_for(&ctx.datadir, pkg_id, pkg_version, volume_id);
            if let Err(_e) = tokio::fs::metadata(&src).await {
                tokio::fs::create_dir_all(&src).await?;
            }
            cmd.arg("--mount").arg(format!(
                "type=bind,src={},dst={}{}",
                src.display(),
                dst.display(),
                if volume.readonly() { ",readonly" } else { "" }
            ));
        }
        if let Some(shm_size_mb) = docker.shm_size_mb {
            cmd.arg("--shm-size").arg(format!("{}m", shm_size_mb));
        }
        cmd.arg("--log-driver=journald");
        if docker.system {
            cmd.arg(docker.image.for_package(SYSTEM_PACKAGE_ID, None));
        } else {
            cmd.arg(docker.image.for_package(pkg_id, Some(pkg_version)));
        }
        cmd.stdout(std::process::Stdio::piped());
        cmd.stderr(std::process::Stdio::piped());
        cmd.stdin(std::process::Stdio::piped());
        Ok(cmd)
    }

    async fn cleanup_previous_container(
        ctx: &RpcContext,
        container_name: &str,
    ) -> Result<(), Error> {
        match ctx
            .docker
            .remove_container(
                container_name,
                Some(RemoveContainerOptions {
                    v: false,
                    force: true,
                    link: false,
                }),
            )
            .await
        {
            Ok(())
            | Err(bollard::errors::Error::DockerResponseServerError {
                status_code: 404, // NOT FOUND
                ..
            }) => Ok(()),
            Err(e) => Err(e)?,
        }
    }
    fn spawn_input_handle<S>(
        handle: &mut Child,
        input: S,
    ) -> Result<NonDetachingJoinHandle<()>, Error>
    where
        S: Stream<Item = InputJsonRpc> + Send + 'static,
    {
        use tokio::io::AsyncWriteExt;
        let mut stdin = handle
            .stdin
            .take()
            .ok_or_else(|| eyre!("Can't takeout stdin"))
            .with_kind(crate::ErrorKind::Docker)?;
        let handle = NonDetachingJoinHandle::from(tokio::spawn(async move {
            let input = input;
            tokio::pin!(input);
            while let Some(input) = input.next().await {
                let input = match serde_json::to_string(&input) {
                    Ok(a) => a,
                    Err(e) => {
                        tracing::debug!("{:?}", e);
                        tracing::error!("Docker Input Serialization issue");
                        continue;
                    }
                };
                if let Err(e) = stdin.write_all(format!("{input}\n").as_bytes()).await {
                    tracing::debug!("{:?}", e);
                    tracing::error!("Docker Input issue");
                }
            }
        }));
        Ok(handle)
    }
    fn spawn_error_handle(handle: &mut Child) -> Result<NonDetachingJoinHandle<()>, Error> {
        let id = handle.id();
        let mut output = tokio::io::BufReader::new(
            handle
                .stderr
                .take()
                .ok_or_else(|| eyre!("Can't takeout stderr"))
                .with_kind(crate::ErrorKind::Docker)?,
        )
        .lines();
        Ok(NonDetachingJoinHandle::from(tokio::spawn(async move {
            while let Ok(Some(line)) = output.next_line().await {
                tracing::debug!("{:?}", id);
                tracing::error!("Error from long running container");
                tracing::error!("{}", line);
            }
        })))
    }

    fn spawn_output_handle(
        handle: &mut Child,
    ) -> Result<(UnboundedReceiver<OutputJsonRpc>, NonDetachingJoinHandle<()>), Error> {
        let mut output = tokio::io::BufReader::new(
            handle
                .stdout
                .take()
                .ok_or_else(|| eyre!("Can't takeout stdout for long running"))
                .with_kind(crate::ErrorKind::Docker)?,
        )
        .lines();
        let (sender, receiver) = tokio::sync::mpsc::unbounded_channel::<OutputJsonRpc>();
        Ok((
            receiver,
            NonDetachingJoinHandle::from(tokio::spawn(async move {
                loop {
                    let next = output.next_line().await;
                    let next = match next {
                        Ok(Some(a)) => a,
                        Ok(None) => {
                            tracing::error!("The docker pipe is closed?");
                            break;
                        }
                        Err(e) => {
                            tracing::debug!("{:?}", e);
                            tracing::error!("Output from docker, killing");
                            break;
                        }
                    };
                    let next = match serde_json::from_str(&next) {
                        Ok(a) => a,
                        Err(_e) => {
                            tracing::trace!("Could not decode output from long running binary");
                            continue;
                        }
                    };
                    if let Err(e) = sender.send(next) {
                        tracing::debug!("{:?}", e);
                        tracing::error!("Could no longer send output");
                        break;
                    }
                }
            })),
        ))
    }
}
async fn buf_reader_to_lines(
    reader: impl AsyncBufRead + Unpin,
    limit: impl Into<Option<usize>>,
) -> Result<Vec<String>, Error> {
    let lines = stream! {
        let mut lines = reader.lines();
        while let Some(line) = lines.next_line().await? {
            yield Ok::<_, Report>(line);
        }
    };
    let output: RingVec<String> = lines
        .try_fold(
            RingVec::new(limit.into().unwrap_or(1000)),
            |mut acc, line| async move {
                acc.push(line);
                Ok(acc)
            },
        )
        .await
        .with_kind(crate::ErrorKind::Unknown)?;
    let output: Vec<String> = output.value.into_iter().collect();
    Ok(output)
}

enum MaxByLines {
    Done(String),
    Overflow(String),
    Error(Error),
}

async fn max_by_lines(
    reader: impl AsyncBufRead + Unpin,
    max_items: impl Into<Option<usize>>,
) -> MaxByLines {
    let mut answer = String::new();

    let mut lines = reader.lines();
    let mut has_over_blown = false;
    let max_items = max_items.into().unwrap_or(10_000_000);

    while let Some(line) = {
        match lines.next_line().await {
            Ok(a) => a,
            Err(e) => return MaxByLines::Error(e.into()),
        }
    } {
        if has_over_blown {
            continue;
        }
        if !answer.is_empty() {
            answer.push('\n');
        }
        answer.push_str(&line);
        if answer.len() >= max_items {
            has_over_blown = true;
            tracing::warn!("Reading the buffer exceeding limits of {}", max_items);
        }
    }
    if has_over_blown {
        return MaxByLines::Overflow(answer);
    }
    MaxByLines::Done(answer)
}

#[cfg(test)]
mod tests {
    use super::*;
    /// Note, this size doesn't mean the vec will match. The vec will go to the next size, 0 -> 7 = 7 and so forth 7-15 = 15
    /// Just how the vec with capacity works.
    const CAPACITY_IN: usize = 7;
    #[test]
    fn default_capacity_is_set() {
        let ring: RingVec<usize> = RingVec::new(CAPACITY_IN);
        assert_eq!(CAPACITY_IN, ring.value.capacity());
        assert_eq!(0, ring.value.len());
    }
    #[test]
    fn capacity_can_not_be_exceeded() {
        let mut ring = RingVec::new(CAPACITY_IN);
        for i in 1..100usize {
            ring.push(i);
        }
        assert_eq!(CAPACITY_IN, ring.value.capacity());
        assert_eq!(CAPACITY_IN, ring.value.len());
    }
}<|MERGE_RESOLUTION|>--- conflicted
+++ resolved
@@ -93,7 +93,6 @@
     fn from((container, injectable): (&DockerContainer, &DockerInject)) -> Self {
         DockerProcedure {
             image: container.image.clone(),
-<<<<<<< HEAD
             system: injectable.system,
             entrypoint: injectable.entrypoint.clone(),
             args: injectable.args.clone(),
@@ -128,15 +127,6 @@
             args: Vec::new(),
             io_format: None,
             sigterm_timeout: None,
-=======
-            system: injectable.system.clone(),
-            entrypoint: injectable.entrypoint.clone(),
-            args: injectable.args.clone(),
-            mounts: container.mounts.clone(),
-            io_format: injectable.io_format.clone(),
-            sigterm_timeout: injectable.sigterm_timeout.clone(),
-            shm_size_mb: container.shm_size_mb.clone(),
->>>>>>> 371d4826
         }
     }
 }
@@ -191,10 +181,6 @@
             .arg(&container_name)
             .arg(format!("--hostname={}", &container_name))
             .arg("--no-healthcheck");
-<<<<<<< HEAD
-
-=======
->>>>>>> 371d4826
         match ctx
             .docker
             .remove_container(
@@ -261,7 +247,6 @@
             handle
                 .stdout
                 .take()
-<<<<<<< HEAD
                 .ok_or_else(|| eyre!("Can't takeout stdout in execute"))
                 .with_kind(crate::ErrorKind::Docker)?,
         );
@@ -308,54 +293,6 @@
                 .ok_or_else(|| eyre!("Can't takeout std err"))
                 .with_kind(crate::ErrorKind::Docker)?,
         );
-=======
-                .ok_or_else(|| eyre!("Can't takeout stout"))
-                .with_kind(crate::ErrorKind::Docker)?,
-        );
-        let output = NonDetachingJoinHandle::from(tokio::spawn(async move {
-            match async {
-                if let Some(format) = io_format {
-                    return match max_by_lines(&mut output, None).await {
-                        MaxByLines::Done(buffer) => {
-                            Ok::<Value, Error>(
-                                match format.from_slice(buffer.as_bytes()) {
-                                    Ok(a) => a,
-                                    Err(e) => {
-                                        tracing::trace!(
-                                        "Failed to deserialize stdout from {}: {}, falling back to UTF-8 string.",
-                                        format,
-                                        e
-                                    );
-                                        Value::String(buffer)
-                                    }
-                                },
-                            )
-                        },
-                        MaxByLines::Error(e) => Err(e),
-                        MaxByLines::Overflow(buffer) => Ok(Value::String(buffer))
-                    }
-                }
-
-                let lines = buf_reader_to_lines(&mut output, 1000).await?;
-                if lines.is_empty() {
-                    return Ok(Value::Null);
-                }
-
-                let joined_output = lines.join("\n");
-                Ok(Value::String(joined_output))
-            }.await {
-                Ok(a) => Ok((a, output)),
-                Err(e) => Err((e, output))
-            }
-        }));
-        let err_output = BufReader::new(
-            handle
-                .stderr
-                .take()
-                .ok_or_else(|| eyre!("Can't takeout std err"))
-                .with_kind(crate::ErrorKind::Docker)?,
-        );
->>>>>>> 371d4826
 
         let err_output = NonDetachingJoinHandle::from(tokio::spawn(async move {
             let lines = buf_reader_to_lines(err_output, 1000).await?;
@@ -400,24 +337,18 @@
         )
     }
 
-<<<<<<< HEAD
     /// We created a new exec runner, where we are going to be passing the commands for it to run.
     /// Idea is that we are going to send it command and get the inputs be filtered back from the manager.
     /// Then we could in theory run commands without the cost of running the docker exec which is known to have
     /// a dely of > 200ms which is not acceptable.
     #[instrument(skip(ctx, input))]
     pub async fn long_running_execute<S>(
-=======
-    #[instrument(skip(ctx, input))]
-    pub async fn inject<I: Serialize, O: for<'de> Deserialize<'de>>(
->>>>>>> 371d4826
         &self,
         ctx: &RpcContext,
         pkg_id: &PackageId,
         pkg_version: &Version,
         name: ProcedureName,
         volumes: &Volumes,
-<<<<<<< HEAD
         input: S,
     ) -> Result<LongRunning, Error>
     where
@@ -474,27 +405,17 @@
         pkg_version: &Version,
         name: ProcedureName,
         volumes: &Volumes,
-=======
->>>>>>> 371d4826
         input: Option<I>,
         timeout: Option<Duration>,
     ) -> Result<Result<O, (i32, String)>, Error> {
         let name = name.docker_name();
-<<<<<<< HEAD
         let name: Option<&str> = name.as_deref();
-=======
-        let name: Option<&str> = name.as_ref().map(|x| &**x);
->>>>>>> 371d4826
         let mut cmd = tokio::process::Command::new("docker");
 
         tracing::debug!("{:?} is exec", name);
         cmd.arg("exec");
 
-<<<<<<< HEAD
         cmd.args(self.docker_args_inject(pkg_id).await?);
-=======
-        cmd.args(self.docker_args_inject(ctx, pkg_id, pkg_version).await?);
->>>>>>> 371d4826
         let input_buf = if let (Some(input), Some(format)) = (&input, &self.io_format) {
             cmd.stdin(std::process::Stdio::piped());
             Some(format.to_vec(input)?)
@@ -776,11 +697,7 @@
                 continue;
             };
             let src = volume.path_for(&ctx.datadir, pkg_id, pkg_version, volume_id);
-<<<<<<< HEAD
             if let Err(_e) = tokio::fs::metadata(&src).await {
-=======
-            if let Err(e) = tokio::fs::metadata(&src).await {
->>>>>>> 371d4826
                 tokio::fs::create_dir_all(&src).await?;
             }
             res.push(OsStr::new("--mount").into());
@@ -799,10 +716,6 @@
             res.push(OsString::from(format!("{}m", shm_size_mb)).into());
         }
         res.push(OsStr::new("--interactive").into());
-<<<<<<< HEAD
-=======
-
->>>>>>> 371d4826
         res.push(OsStr::new("--log-driver=journald").into());
         res.push(OsStr::new("--entrypoint").into());
         res.push(OsStr::new(&self.entrypoint).into());
@@ -825,16 +738,7 @@
                 + self.args.len(), // [ARG...]
         )
     }
-<<<<<<< HEAD
     async fn docker_args_inject(&self, pkg_id: &PackageId) -> Result<Vec<Cow<'_, OsStr>>, Error> {
-=======
-    async fn docker_args_inject(
-        &self,
-        ctx: &RpcContext,
-        pkg_id: &PackageId,
-        pkg_version: &Version,
-    ) -> Result<Vec<Cow<'_, OsStr>>, Error> {
->>>>>>> 371d4826
         let mut res = self.new_docker_args();
         if let Some(shm_size_mb) = self.shm_size_mb {
             res.push(OsStr::new("--shm-size").into());
