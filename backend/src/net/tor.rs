use std::collections::BTreeMap;
use std::net::{Ipv4Addr, SocketAddr};
use std::time::Duration;

use clap::ArgMatches;
use color_eyre::eyre::eyre;
use futures::future::BoxFuture;
use futures::FutureExt;
use reqwest::Client;
use rpc_toolkit::command;
use serde_json::json;
use sqlx::{Executor, Postgres};
use tokio::net::TcpStream;
use tokio::sync::Mutex;
use torut::control::{AsyncEvent, AuthenticatedConn, ConnError};
use torut::onion::{OnionAddressV3, TorSecretKeyV3};
use tracing::instrument;

use super::interface::{InterfaceId, TorConfig};
use crate::context::RpcContext;
use crate::s9pk::manifest::PackageId;
use crate::util::serde::{display_serializable, IoFormat};
use crate::{Error, ErrorKind, ResultExt as _};

#[test]
fn random_key() {
    println!("x'{}'", hex::encode(TorSecretKeyV3::generate().as_bytes()));
}

#[command(subcommands(list_services))]
pub fn tor() -> Result<(), Error> {
    Ok(())
}

fn display_services(services: Vec<OnionAddressV3>, matches: &ArgMatches) {
    use prettytable::*;

    if matches.is_present("format") {
        return display_serializable(services, matches);
    }

    let mut table = Table::new();
    for service in services {
        let row = row![&service.to_string()];
        table.add_row(row);
    }
    table.print_tty(false).unwrap();
}

#[command(rename = "list-services", display(display_services))]
pub async fn list_services(
    #[context] ctx: RpcContext,
    #[allow(unused_variables)]
    #[arg(long = "format")]
    format: Option<IoFormat>,
) -> Result<Vec<OnionAddressV3>, Error> {
    ctx.net_controller.tor.list_services().await
}

#[instrument(skip(secrets))]
pub async fn os_key<Ex>(secrets: &mut Ex) -> Result<TorSecretKeyV3, Error>
where
    for<'a> &'a mut Ex: Executor<'a, Database = Postgres>,
{
    let key = sqlx::query!("SELECT tor_key FROM account")
        .fetch_one(secrets)
        .await?
        .tor_key;

    let mut buf = [0; 64];
    buf.clone_from_slice(
        key.get(0..64).ok_or_else(|| {
            Error::new(eyre!("Invalid Tor Key Length"), crate::ErrorKind::Database)
        })?,
    );
    Ok(buf.into())
}

fn event_handler(_event: AsyncEvent<'static>) -> BoxFuture<'static, Result<(), ConnError>> {
    async move { Ok(()) }.boxed()
}

pub struct TorController(Mutex<TorControllerInner>);
impl TorController {
    pub async fn init(
        embassyd_addr: SocketAddr,
        embassyd_tor_key: TorSecretKeyV3,
        tor_control: SocketAddr,
    ) -> Result<Self, Error> {
        Ok(TorController(Mutex::new(
            TorControllerInner::init(embassyd_addr, embassyd_tor_key, tor_control).await?,
        )))
    }

    pub async fn add<I: IntoIterator<Item = (InterfaceId, TorConfig, TorSecretKeyV3)> + Clone>(
        &self,
        pkg_id: &PackageId,
        ip: Ipv4Addr,
        interfaces: I,
    ) -> Result<(), Error> {
        self.0.lock().await.add(pkg_id, ip, interfaces).await
    }

    pub async fn remove<I: IntoIterator<Item = InterfaceId> + Clone>(
        &self,
        pkg_id: &PackageId,
        interfaces: I,
    ) -> Result<(), Error> {
        self.0.lock().await.remove(pkg_id, interfaces).await
    }

    pub async fn replace(&self) -> Result<bool, Error> {
        self.0.lock().await.replace().await
    }

    pub async fn embassyd_tor_key(&self) -> TorSecretKeyV3 {
        self.0.lock().await.embassyd_tor_key.clone()
    }

    pub async fn embassyd_onion(&self) -> OnionAddressV3 {
        self.0.lock().await.embassyd_onion()
    }

    pub async fn list_services(&self) -> Result<Vec<OnionAddressV3>, Error> {
        self.0.lock().await.list_services().await
    }
}

type AuthenticatedConnection = AuthenticatedConn<
    TcpStream,
    fn(AsyncEvent<'static>) -> BoxFuture<'static, Result<(), ConnError>>,
>;

#[derive(Clone, Debug, PartialEq, Eq)]
struct HiddenServiceConfig {
    ip: Ipv4Addr,
    cfg: TorConfig,
}

pub struct TorControllerInner {
    embassyd_addr: SocketAddr,
    embassyd_tor_key: TorSecretKeyV3,
    control_addr: SocketAddr,
    connection: Option<AuthenticatedConnection>,
    services: BTreeMap<(PackageId, InterfaceId), (TorSecretKeyV3, TorConfig, Ipv4Addr)>,
}
impl TorControllerInner {
    #[instrument(skip(self, interfaces))]
    async fn add<'a, I: IntoIterator<Item = (InterfaceId, TorConfig, TorSecretKeyV3)>>(
        &mut self,
        pkg_id: &PackageId,
        ip: Ipv4Addr,
        interfaces: I,
    ) -> Result<(), Error> {
        for (interface_id, tor_cfg, key) in interfaces {
            let id = (pkg_id.clone(), interface_id);
            match self.services.get(&id) {
                Some(k) if k.0 != key => {
                    self.remove(pkg_id, std::iter::once(id.1.clone())).await?;
                }
                Some(_) => continue,
                None => (),
            }
            self.connection
                .as_mut()
                .ok_or_else(|| {
                    Error::new(eyre!("Missing Tor Control Connection"), ErrorKind::Unknown)
                })?
                .add_onion_v3(
                    &key,
                    false,
                    false,
                    false,
                    None,
                    &mut tor_cfg
                        .port_mapping
                        .iter()
                        .map(|(external, internal)| {
                            (external.0, SocketAddr::from((ip, internal.0)))
                        })
                        .collect::<Vec<_>>()
                        .iter(),
                )
                .await?;
            self.services.insert(id, (key, tor_cfg, ip));
        }
        Ok(())
    }

    #[instrument(skip(self, interfaces))]
    async fn remove<I: IntoIterator<Item = InterfaceId>>(
        &mut self,
        pkg_id: &PackageId,
        interfaces: I,
    ) -> Result<(), Error> {
        for interface_id in interfaces {
            if let Some((key, _cfg, _ip)) = self.services.remove(&(pkg_id.clone(), interface_id)) {
                self.connection
                    .as_mut()
                    .ok_or_else(|| {
                        Error::new(eyre!("Missing Tor Control Connection"), ErrorKind::Tor)
                    })?
                    .del_onion(
                        &key.public()
                            .get_onion_address()
                            .get_address_without_dot_onion(),
                    )
                    .await?;
            }
        }
        Ok(())
    }

    #[instrument]
    async fn init(
        embassyd_addr: SocketAddr,
        embassyd_tor_key: TorSecretKeyV3,
        tor_control: SocketAddr,
    ) -> Result<Self, Error> {
        let mut conn = torut::control::UnauthenticatedConn::new(
            TcpStream::connect(tor_control).await?, // TODO
        );
        let auth = conn
            .load_protocol_info()
            .await?
            .make_auth_data()?
            .ok_or_else(|| eyre!("Cookie Auth Not Available"))
            .with_kind(crate::ErrorKind::Tor)?;
        conn.authenticate(&auth).await?;
        let mut connection: AuthenticatedConnection = conn.into_authenticated().await;
        connection.set_async_event_handler(Some(event_handler));

        let mut controller = TorControllerInner {
            embassyd_addr,
            embassyd_tor_key,
            control_addr: tor_control,
            connection: Some(connection),
            services: BTreeMap::new(),
        };
        controller.add_embassyd_onion().await?;
        Ok(controller)
    }

    #[instrument(skip(self))]
    async fn add_embassyd_onion(&mut self) -> Result<(), Error> {
        tracing::info!(
            "Registering Main Tor Service: {}",
            self.embassyd_tor_key.public().get_onion_address()
        );
        self.connection
            .as_mut()
            .ok_or_else(|| Error::new(eyre!("Missing Tor Control Connection"), ErrorKind::Tor))?
            .add_onion_v3(
                &self.embassyd_tor_key,
                false,
                false,
                false,
                None,
                &mut std::iter::once(&(self.embassyd_addr.port(), self.embassyd_addr)),
            )
            .await?;
        tracing::info!(
            "Registered Main Tor Service: {}",
            self.embassyd_tor_key.public().get_onion_address()
        );
        Ok(())
    }

    #[instrument(skip(self))]
    async fn replace(&mut self) -> Result<bool, Error> {
        let connection = self.connection.take();
        let uptime = if let Some(mut c) = connection {
            // this should be unreachable because the only time when this should be none is for the duration of tor's
            // restart lower down in this method, which is held behind a Mutex
            let uptime = c.get_info("uptime").await?.parse::<u64>()?;
            // we never want to restart the tor daemon if it hasn't been up for at least a half hour
            if uptime < 1800 {
                self.connection = Some(c); // put it back
                return Ok(false);
            }
            // when connection closes below, tor daemon is restarted
            c.take_ownership().await?;
            // this should close the connection
            drop(c);
            Some(uptime)
        } else {
            None
        };

        // attempt to reconnect to the control socket, not clear how long this should take
        let mut new_connection: AuthenticatedConnection;
        loop {
            match TcpStream::connect(self.control_addr).await {
                Ok(stream) => {
                    let mut new_conn = torut::control::UnauthenticatedConn::new(stream);
                    let auth = new_conn
                        .load_protocol_info()
                        .await?
                        .make_auth_data()?
                        .ok_or_else(|| eyre!("Cookie Auth Not Available"))
                        .with_kind(crate::ErrorKind::Tor)?;
                    new_conn.authenticate(&auth).await?;
                    new_connection = new_conn.into_authenticated().await;
                    let uptime_new = new_connection.get_info("uptime").await?.parse::<u64>()?;
                    // if the new uptime exceeds the one we got at the beginning, it's the same tor daemon, do not proceed
                    match uptime {
                        Some(uptime) if uptime_new > uptime => (),
                        _ => {
                            new_connection.set_async_event_handler(Some(event_handler));
                            break;
                        }
                    }
                }
                Err(e) => {
                    tracing::info!("Failed to reconnect to tor control socket: {}", e);
                    tracing::info!("Trying again in one second");
                }
            }
            tokio::time::sleep(Duration::from_secs(1)).await;
        }
        // replace the connection object here on the new copy of the tor daemon
        self.connection.replace(new_connection);

        // swap empty map for owned old service map
        let old_services = std::mem::take(&mut self.services);

        // re add all of the services on the new control socket
        for ((package_id, interface_id), (tor_key, tor_cfg, ipv4)) in old_services {
            self.add(
                &package_id,
                ipv4,
                std::iter::once((interface_id, tor_cfg, tor_key)),
            )
            .await?;
        }

        // add embassyd hidden service again
        self.add_embassyd_onion().await?;

        Ok(true)
    }

    fn embassyd_onion(&self) -> OnionAddressV3 {
        self.embassyd_tor_key.public().get_onion_address()
    }

    #[instrument(skip(self))]
    async fn list_services(&mut self) -> Result<Vec<OnionAddressV3>, Error> {
        self.connection
            .as_mut()
            .ok_or_else(|| Error::new(eyre!("Missing Tor Control Connection"), ErrorKind::Tor))?
            .get_info("onions/current")
            .await?
            .lines()
            .map(|l| l.trim())
            .filter(|l| !l.is_empty())
            .map(|l| l.parse().with_kind(ErrorKind::Tor))
            .collect()
    }
}

pub async fn tor_health_check(client: &Client, tor_controller: &TorController) {
    tracing::debug!("Attempting to self-check tor address");
    let onion_addr = tor_controller.embassyd_onion().await;
    let result = client
        .post(format!("http://{}/rpc/v1", onion_addr))
        .body(
            json!({
                "jsonrpc": "2.0",
                "method": "echo",
                "params": { "message": "Follow the orange rabbit" },
            })
            .to_string()
            .into_bytes(),
        )
        .send()
        .await;
    if let Err(e) = result {
        let mut num_attempt = 1;
        tracing::error!(
            "Unable to reach self over tor, we will retry now...");
        tracing::error!("The first TOR error: {}", e);

        loop {
            tracing::debug!("TOR Reconnecting retry number: {num_attempt}");

            match tor_controller.replace().await {
                Ok(restarted) => {
                    if restarted {
<<<<<<< HEAD
                        tracing::error!("Tor has been recently restarted, we are ready again...");
=======
                        tracing::error!("Tor has been recently restarted, refusing to restart again right now...");
>>>>>>> 5a36e07d
                    }
                    break;
                }
                Err(e) => {
                    tracing::error!("TOR retry error: {}", e);
                    tracing::error!("Unable to restart tor on attempt {num_attempt}...Retrying");

                    num_attempt += 1;
                    continue;
                }
            }
        }
    } else {
        tracing::debug!(
            "Successfully verified main tor address liveness at {}",
            onion_addr
        )
    }
}

#[tokio::test]
async fn test() {
    let mut conn = torut::control::UnauthenticatedConn::new(
        TcpStream::connect(SocketAddr::from(([127, 0, 0, 1], 9051)))
            .await
            .unwrap(), // TODO
    );
    let auth = conn
        .load_protocol_info()
        .await
        .unwrap()
        .make_auth_data()
        .unwrap()
        .ok_or_else(|| eyre!("Cookie Auth Not Available"))
        .with_kind(crate::ErrorKind::Tor)
        .unwrap();
    conn.authenticate(&auth).await.unwrap();
    let mut connection: AuthenticatedConn<
        TcpStream,
        fn(AsyncEvent<'static>) -> BoxFuture<'static, Result<(), ConnError>>,
    > = conn.into_authenticated().await;
    let tor_key = torut::onion::TorSecretKeyV3::generate();
    connection.get_conf("SocksPort").await.unwrap();
    connection
        .add_onion_v3(
            &tor_key,
            false,
            false,
            false,
            None,
            &mut [(443_u16, SocketAddr::from(([127, 0, 0, 1], 8443)))].iter(),
        )
        .await
        .unwrap();
    connection
        .add_onion_v3(
            &tor_key,
            false,
            false,
            false,
            None,
            &mut [(8443_u16, SocketAddr::from(([127, 0, 0, 1], 8443)))].iter(),
        )
        .await
        .unwrap();
}<|MERGE_RESOLUTION|>--- conflicted
+++ resolved
@@ -361,9 +361,9 @@
 
 pub async fn tor_health_check(client: &Client, tor_controller: &TorController) {
     tracing::debug!("Attempting to self-check tor address");
-    let onion_addr = tor_controller.embassyd_onion().await;
+    let onion_addr_addr = tor_controller.embassyd_onion().await;
     let result = client
-        .post(format!("http://{}/rpc/v1", onion_addr))
+        .post(format!("http://{}/rpc/v1", onion_addr_addr))
         .body(
             json!({
                 "jsonrpc": "2.0",
@@ -387,11 +387,7 @@
             match tor_controller.replace().await {
                 Ok(restarted) => {
                     if restarted {
-<<<<<<< HEAD
-                        tracing::error!("Tor has been recently restarted, we are ready again...");
-=======
                         tracing::error!("Tor has been recently restarted, refusing to restart again right now...");
->>>>>>> 5a36e07d
                     }
                     break;
                 }
