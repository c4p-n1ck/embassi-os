<<<<<<< HEAD
use std::{
    collections::HashMap,
    path::{Path, PathBuf},
    sync::Arc,
};
=======
use std::collections::HashMap;
use std::path::{Path, PathBuf};
use std::sync::Arc;
>>>>>>> e06f904d

use bollard::image::ListImagesOptions;
use color_eyre::Report;
use futures::FutureExt;
use patch_db::{DbHandle, LockReceipt, LockTargetId, LockType, PatchDbHandle, Verifier};
use sqlx::{Executor, Postgres};
use tracing::instrument;

use super::{PKG_ARCHIVE_DIR, PKG_DOCKER_DIR};
use crate::config::{not_found, ConfigReceipts};
use crate::context::RpcContext;
use crate::db::model::{
    AllPackageData, CurrentDependencies, CurrentDependents, InstalledPackageDataEntry,
    PackageDataEntry,
};
use crate::dependencies::{
    reconfigure_dependents_with_live_pointers, DependencyErrors, TryHealReceipts,
};
use crate::error::ErrorCollection;
use crate::s9pk::manifest::{Manifest, PackageId};
use crate::util::{Apply, Version};
use crate::volume::{asset_dir, script_dir};
use crate::Error;

pub struct UpdateDependencyReceipts {
    try_heal: TryHealReceipts,
    dependency_errors: LockReceipt<DependencyErrors, String>,
    manifest: LockReceipt<Manifest, String>,
}
impl UpdateDependencyReceipts {
    pub async fn new<'a>(db: &'a mut impl DbHandle) -> Result<Self, Error> {
        let mut locks = Vec::new();

        let setup = Self::setup(&mut locks);
        Ok(setup(&db.lock_all(locks).await?)?)
    }

    pub fn setup(locks: &mut Vec<LockTargetId>) -> impl FnOnce(&Verifier) -> Result<Self, Error> {
        let dependency_errors = crate::db::DatabaseModel::new()
            .package_data()
            .star()
            .installed()
            .map(|x| x.status().dependency_errors())
            .make_locker(LockType::Write)
            .add_to_keys(locks);
        let manifest = crate::db::DatabaseModel::new()
            .package_data()
            .star()
            .installed()
            .map(|x| x.manifest())
            .make_locker(LockType::Write)
            .add_to_keys(locks);
        let try_heal = TryHealReceipts::setup(locks);
        move |skeleton_key| {
            Ok(Self {
                dependency_errors: dependency_errors.verify(skeleton_key)?,
                manifest: manifest.verify(skeleton_key)?,
                try_heal: try_heal(skeleton_key)?,
            })
        }
    }
}

#[instrument(skip(ctx, db, deps, receipts))]
pub async fn update_dependency_errors_of_dependents<'a, Db: DbHandle>(
    ctx: &RpcContext,
    db: &mut Db,
    id: &PackageId,
    deps: &CurrentDependents,
    receipts: &UpdateDependencyReceipts,
) -> Result<(), Error> {
    for dep in deps.0.keys() {
        if let Some(man) = receipts.manifest.get(db, dep).await? {
            if let Err(e) = if let Some(info) = man.dependencies.0.get(id) {
                info.satisfied(ctx, db, id, None, dep, &receipts.try_heal)
                    .await?
            } else {
                Ok(())
            } {
                let mut errs = receipts
                    .dependency_errors
                    .get(db, dep)
                    .await?
                    .ok_or_else(not_found)?;
                errs.0.insert(id.clone(), e);
                receipts.dependency_errors.set(db, errs, dep).await?
            } else {
                let mut errs = receipts
                    .dependency_errors
                    .get(db, dep)
                    .await?
                    .ok_or_else(not_found)?;
                errs.0.remove(id);
                receipts.dependency_errors.set(db, errs, dep).await?
            }
        }
    }
    Ok(())
}

#[instrument(skip(ctx))]
pub async fn cleanup(ctx: &RpcContext, id: &PackageId, version: &Version) -> Result<(), Error> {
    let mut errors = ErrorCollection::new();
    ctx.managers.remove(&(id.clone(), version.clone())).await;
    // docker images start9/$APP_ID/*:$VERSION -q | xargs docker rmi
    let images = ctx
        .docker
        .list_images(Some(ListImagesOptions {
            all: false,
            filters: {
                let mut f = HashMap::new();
                f.insert(
                    "reference".to_owned(),
                    vec![format!("start9/{}/*:{}", id, version)],
                );
                f
            },
            digests: false,
        }))
        .await
        .apply(|res| errors.handle(res));
    errors.extend(
        futures::future::join_all(
            images
                .into_iter()
                .flatten()
                .flat_map(|image| image.repo_tags)
                .filter(|tag| {
                    tag.starts_with(&format!("start9/{}/", id))
                        && tag.ends_with(&format!(":{}", version))
                })
                .map(|tag| async {
                    let tag = tag; // move into future
                    ctx.docker.remove_image(&tag, None, None).await
                }),
        )
        .await,
    );
    let pkg_archive_dir = ctx
        .datadir
        .join(PKG_ARCHIVE_DIR)
        .join(id)
        .join(version.as_str());
    if tokio::fs::metadata(&pkg_archive_dir).await.is_ok() {
        tokio::fs::remove_dir_all(&pkg_archive_dir)
            .await
            .apply(|res| errors.handle(res));
    }
    let docker_path = ctx
        .datadir
        .join(PKG_DOCKER_DIR)
        .join(id)
        .join(version.as_str());
    if tokio::fs::metadata(&docker_path).await.is_ok() {
        tokio::fs::remove_dir_all(&docker_path)
            .await
            .apply(|res| errors.handle(res));
    }
    let assets_path = asset_dir(&ctx.datadir, id, version);
    if tokio::fs::metadata(&assets_path).await.is_ok() {
        tokio::fs::remove_dir_all(&assets_path)
            .await
            .apply(|res| errors.handle(res));
    }
    let scripts_path = script_dir(&ctx.datadir, id, version);
    if tokio::fs::metadata(&scripts_path).await.is_ok() {
        tokio::fs::remove_dir_all(&scripts_path)
            .await
            .apply(|res| errors.handle(res));
    }

    errors.into_result()
}

pub struct CleanupFailedReceipts {
    package_data_entry: LockReceipt<PackageDataEntry, String>,
    package_entries: LockReceipt<AllPackageData, ()>,
}

impl CleanupFailedReceipts {
    pub async fn new<'a>(db: &'a mut impl DbHandle) -> Result<Self, Error> {
        let mut locks = Vec::new();

        let setup = Self::setup(&mut locks);
        Ok(setup(&db.lock_all(locks).await?)?)
    }

    pub fn setup(locks: &mut Vec<LockTargetId>) -> impl FnOnce(&Verifier) -> Result<Self, Error> {
        let package_data_entry = crate::db::DatabaseModel::new()
            .package_data()
            .star()
            .make_locker(LockType::Write)
            .add_to_keys(locks);
        let package_entries = crate::db::DatabaseModel::new()
            .package_data()
            .make_locker(LockType::Write)
            .add_to_keys(locks);
        move |skeleton_key| {
            Ok(Self {
                package_data_entry: package_data_entry.verify(skeleton_key).unwrap(),
                package_entries: package_entries.verify(skeleton_key).unwrap(),
            })
        }
    }
}

#[instrument(skip(ctx, db, receipts))]
pub async fn cleanup_failed<Db: DbHandle>(
    ctx: &RpcContext,
    db: &mut Db,
    id: &PackageId,
    receipts: &CleanupFailedReceipts,
) -> Result<(), Error> {
    let pde = receipts
        .package_data_entry
        .get(db, id)
        .await?
        .ok_or_else(not_found)?;
    if let Some(manifest) = match &pde {
        PackageDataEntry::Installing { manifest, .. }
        | PackageDataEntry::Restoring { manifest, .. } => Some(manifest),
        PackageDataEntry::Updating {
            manifest,
            installed:
                InstalledPackageDataEntry {
                    manifest: installed_manifest,
                    ..
                },
            ..
        } => {
            if &manifest.version != &installed_manifest.version {
                Some(manifest)
            } else {
                None
            }
        }
        _ => {
            tracing::warn!("{}: Nothing to clean up!", id);
            None
        }
    } {
        cleanup(ctx, id, &manifest.version).await?;
    }

    match pde {
        PackageDataEntry::Installing { .. } | PackageDataEntry::Restoring { .. } => {
            let mut entries = receipts.package_entries.get(db).await?;
            entries.0.remove(id);
            receipts.package_entries.set(db, entries).await?;
        }
        PackageDataEntry::Updating {
            installed,
            static_files,
            ..
        } => {
            receipts
                .package_data_entry
                .set(
                    db,
                    PackageDataEntry::Installed {
                        manifest: installed.manifest.clone(),
                        installed,
                        static_files,
                    },
                    id,
                )
                .await?;
        }
        _ => (),
    }

    Ok(())
}

#[instrument(skip(db, current_dependencies, current_dependent_receipt))]
pub async fn remove_from_current_dependents_lists<'a, Db: DbHandle>(
    db: &mut Db,
    id: &'a PackageId,
    current_dependencies: &'a CurrentDependencies,
    current_dependent_receipt: &LockReceipt<CurrentDependents, String>,
) -> Result<(), Error> {
    for dep in current_dependencies.0.keys().chain(std::iter::once(id)) {
        if let Some(mut current_dependents) = current_dependent_receipt.get(db, dep).await? {
            if current_dependents.0.remove(id).is_some() {
                current_dependent_receipt
                    .set(db, current_dependents, dep)
                    .await?;
            }
        }
    }
    Ok(())
}
pub struct UninstallReceipts {
    config: ConfigReceipts,
    removing: LockReceipt<InstalledPackageDataEntry, ()>,
    packages: LockReceipt<AllPackageData, ()>,
    current_dependents: LockReceipt<CurrentDependents, String>,
    update_depenency_receipts: UpdateDependencyReceipts,
}
impl UninstallReceipts {
    pub async fn new<'a>(db: &'a mut impl DbHandle, id: &PackageId) -> Result<Self, Error> {
        let mut locks = Vec::new();

        let setup = Self::setup(&mut locks, id);
        Ok(setup(&db.lock_all(locks).await?)?)
    }

    pub fn setup(
        locks: &mut Vec<LockTargetId>,
        id: &PackageId,
    ) -> impl FnOnce(&Verifier) -> Result<Self, Error> {
        let config = ConfigReceipts::setup(locks);
        let removing = crate::db::DatabaseModel::new()
            .package_data()
            .idx_model(id)
            .and_then(|pde| pde.removing())
            .make_locker(LockType::Write)
            .add_to_keys(locks);

        let current_dependents = crate::db::DatabaseModel::new()
            .package_data()
            .star()
            .installed()
            .map(|x| x.current_dependents())
            .make_locker(LockType::Write)
            .add_to_keys(locks);
        let packages = crate::db::DatabaseModel::new()
            .package_data()
            .make_locker(LockType::Write)
            .add_to_keys(locks);
        let update_depenency_receipts = UpdateDependencyReceipts::setup(locks);
        move |skeleton_key| {
            Ok(Self {
                config: config(skeleton_key)?,
                removing: removing.verify(skeleton_key)?,
                current_dependents: current_dependents.verify(skeleton_key)?,
                update_depenency_receipts: update_depenency_receipts(skeleton_key)?,
                packages: packages.verify(skeleton_key)?,
            })
        }
    }
}
#[instrument(skip(ctx, secrets, db))]
pub async fn uninstall<Ex>(
    ctx: &RpcContext,
    db: &mut PatchDbHandle,
    secrets: &mut Ex,
    id: &PackageId,
) -> Result<(), Error>
where
    for<'a> &'a mut Ex: Executor<'a, Database = Postgres>,
{
    let mut tx = db.begin().await?;
    let receipts = UninstallReceipts::new(&mut tx, id).await?;
    let entry = receipts.removing.get(&mut tx).await?;
    cleanup(ctx, &entry.manifest.id, &entry.manifest.version).await?;

    let packages = {
        let mut packages = receipts.packages.get(&mut tx).await?;
        packages.0.remove(id);
        packages
    };
    let dependents_paths: Vec<PathBuf> = entry
        .current_dependents
        .0
        .keys()
        .flat_map(|x| packages.0.get(x))
        .flat_map(|x| x.manifest_borrow().volumes.values())
        .flat_map(|x| x.pointer_path(&ctx.datadir))
        .collect();
    receipts.packages.set(&mut tx, packages).await?;
    // once we have removed the package entry, we can change all the dependent pointers to null
    reconfigure_dependents_with_live_pointers(ctx, &mut tx, &receipts.config, &entry).await?;

    remove_from_current_dependents_lists(
        &mut tx,
        &entry.manifest.id,
        &entry.current_dependencies,
        &receipts.current_dependents,
    )
    .await?;
    update_dependency_errors_of_dependents(
        ctx,
        &mut tx,
        &entry.manifest.id,
        &entry.current_dependents,
        &receipts.update_depenency_receipts,
    )
    .await?;
    let volumes = ctx
        .datadir
        .join(crate::volume::PKG_VOLUME_DIR)
        .join(&entry.manifest.id);

    tracing::debug!("Cleaning up {:?} at {:?}", volumes, dependents_paths);
    cleanup_folder(volumes, Arc::new(dependents_paths)).await;
    remove_tor_keys(secrets, &entry.manifest.id).await?;
    tx.commit().await?;
    Ok(())
}

#[instrument(skip(secrets))]
pub async fn remove_tor_keys<Ex>(secrets: &mut Ex, id: &PackageId) -> Result<(), Error>
where
    for<'a> &'a mut Ex: Executor<'a, Database = Postgres>,
{
    let id_str = id.as_str();
    sqlx::query!("DELETE FROM tor WHERE package = $1", id_str)
        .execute(secrets)
        .await?;
    Ok(())
}

/// Needed to remove, without removing the folders that are mounted in the other docker containers
pub fn cleanup_folder(
    path: PathBuf,
    dependents_volumes: Arc<Vec<PathBuf>>,
) -> futures::future::BoxFuture<'static, ()> {
    Box::pin(async move {
        let meta_data = match tokio::fs::metadata(&path).await {
            Ok(a) => a,
            Err(e) => {
                return;
            }
        };
        if !meta_data.is_dir() {
            tracing::error!("is_not dir, remove {:?}", path);
            let _ = tokio::fs::remove_file(&path).await;
            return;
        }
        if !dependents_volumes
            .iter()
            .any(|v| v.starts_with(&path) || v == &path)
        {
            tracing::error!("No parents, remove {:?}", path);
            let _ = tokio::fs::remove_dir_all(&path).await;
            return;
        }
        let mut read_dir = match tokio::fs::read_dir(&path).await {
            Ok(a) => a,
            Err(e) => {
                return;
            }
        };
        tracing::error!("Parents, recurse {:?}", path);
        while let Some(entry) = read_dir.next_entry().await.ok().flatten() {
            let entry_path = entry.path();
            cleanup_folder(entry_path, dependents_volumes.clone()).await;
        }
    })
}<|MERGE_RESOLUTION|>--- conflicted
+++ resolved
@@ -1,14 +1,6 @@
-<<<<<<< HEAD
-use std::{
-    collections::HashMap,
-    path::{Path, PathBuf},
-    sync::Arc,
-};
-=======
 use std::collections::HashMap;
 use std::path::{Path, PathBuf};
 use std::sync::Arc;
->>>>>>> e06f904d
 
 use bollard::image::ListImagesOptions;
 use color_eyre::Report;
