use std::collections::{BTreeMap, VecDeque};
use std::net::{IpAddr, Ipv4Addr, SocketAddr, SocketAddrV4};
use std::ops::Deref;
use std::path::{Path, PathBuf};
use std::sync::atomic::{AtomicBool, Ordering};
use std::sync::Arc;
use std::time::Duration;

use bollard::Docker;
use helpers::to_tmp_path;
use patch_db::json_ptr::JsonPointer;
use patch_db::{DbHandle, LockReceipt, LockType, PatchDb, Revision};
use reqwest::Url;
use rpc_toolkit::url::Host;
use rpc_toolkit::Context;
use serde::Deserialize;
use sqlx::postgres::PgConnectOptions;
use sqlx::PgPool;
<<<<<<< HEAD
use tokio::fs::File;
=======
use tokio::process::Command;
>>>>>>> e06f904d
use tokio::sync::{broadcast, oneshot, Mutex, RwLock};
use tracing::instrument;

use crate::context::SetupContext;
use crate::core::rpc_continuations::{RequestGuid, RestHandler, RpcContinuation};
use crate::db::model::{Database, InstalledPackageDataEntry, PackageDataEntry};
<<<<<<< HEAD
=======
use crate::disk::OsPartitionInfo;
>>>>>>> e06f904d
use crate::hostname::HostNameReceipt;
use crate::init::{init_postgres, pgloader};
use crate::install::cleanup::{cleanup_failed, uninstall, CleanupFailedReceipts};
use crate::manager::ManagerMap;
use crate::middleware::auth::HashSessionToken;
use crate::net::tor::os_key;
use crate::net::wifi::WpaCli;
use crate::net::net_controller::NetController;
use crate::notifications::NotificationManager;
use crate::setup::password_hash;
use crate::shutdown::Shutdown;
use crate::status::{MainStatus, Status};
use crate::util::config::load_config_from_paths;
use crate::util::Invoke;
use crate::{Error, ErrorKind, ResultExt};

#[derive(Debug, Default, Deserialize)]
#[serde(rename_all = "kebab-case")]
pub struct RpcContextConfig {
    pub wifi_interface: Option<String>,
    pub ethernet_interface: String,
    pub os_partitions: OsPartitionInfo,
    pub migration_batch_rows: Option<usize>,
    pub migration_prefetch_rows: Option<usize>,
    pub bind_rpc: Option<SocketAddr>,
    pub bind_ws: Option<SocketAddr>,
    pub bind_static: Option<SocketAddr>,
    pub bind_proxy_non_ssl: Option<SocketAddr>,
    pub bind_proxy_ssl: Option<SocketAddr>,
    pub tor_control: Option<SocketAddr>,
    pub tor_socks: Option<SocketAddr>,
    pub dns_bind: Option<Vec<SocketAddr>>,
    pub revision_cache_size: Option<usize>,
    pub datadir: Option<PathBuf>,
    pub log_server: Option<Url>,
}
impl RpcContextConfig {
    pub async fn load<P: AsRef<Path> + Send + 'static>(path: Option<P>) -> Result<Self, Error> {
        tokio::task::spawn_blocking(move || {
            load_config_from_paths(
                path.as_ref()
                    .into_iter()
                    .map(|p| p.as_ref())
                    .chain(std::iter::once(Path::new(
                        "/media/embassy/config/config.yaml",
                    )))
                    .chain(std::iter::once(Path::new(crate::util::config::CONFIG_PATH))),
            )
        })
        .await
        .unwrap()
    }
    pub fn datadir(&self) -> &Path {
        self.datadir
            .as_deref()
            .unwrap_or_else(|| Path::new("/embassy-data"))
    }
    pub async fn db(&self, secret_store: &PgPool) -> Result<PatchDb, Error> {
        let db_path = self.datadir().join("main").join("embassy.db");
        let db = PatchDb::open(&db_path)
            .await
            .with_ctx(|_| (crate::ErrorKind::Filesystem, db_path.display().to_string()))?;
        if !db.exists(&<JsonPointer>::default()).await {
            db.put(
                &<JsonPointer>::default(),
                &Database::init(
                    &os_key(&mut secret_store.acquire().await?).await?,
                    password_hash(&mut secret_store.acquire().await?).await?,
                ),
            )
            .await?;
        }
        Ok(db)
    }
    #[instrument]
    pub async fn secret_store(&self) -> Result<PgPool, Error> {
        init_postgres(self.datadir()).await?;
        let secret_store =
            PgPool::connect_with(PgConnectOptions::new().database("secrets").username("root"))
                .await?;
        sqlx::migrate!()
            .run(&secret_store)
            .await
            .with_kind(crate::ErrorKind::Database)?;
        let old_db_path = self.datadir().join("main/secrets.db");
        if tokio::fs::metadata(&old_db_path).await.is_ok() {
            pgloader(
                &old_db_path,
                self.migration_batch_rows.unwrap_or(25000),
                self.migration_prefetch_rows.unwrap_or(100_000),
            )
            .await?;
        }
        Ok(secret_store)
    }
}

pub struct RpcContextSeed {
    is_closed: AtomicBool,
    pub os_partitions: OsPartitionInfo,
    pub wifi_interface: Option<String>,
    pub ethernet_interface: String,
    pub bind_rpc: SocketAddr,
    pub bind_ws: SocketAddr,
    pub bind_proxy_non_ssl: SocketAddr,
    pub bind_proxy_ssl: SocketAddr,
    pub datadir: PathBuf,
    pub disk_guid: Arc<String>,
    pub db: PatchDb,
    pub secret_store: PgPool,
    pub docker: Docker,
    pub net_controller: NetController,
    pub managers: ManagerMap,
    pub revision_cache_size: usize,
    pub revision_cache: RwLock<VecDeque<Arc<Revision>>>,
    pub metrics_cache: RwLock<Option<crate::system::Metrics>>,
    pub shutdown: broadcast::Sender<Option<Shutdown>>,
    pub tor_socks: SocketAddr,
    pub notification_manager: NotificationManager,
    pub open_authed_websockets: Mutex<BTreeMap<HashSessionToken, Vec<oneshot::Sender<()>>>>,
    pub rpc_stream_continuations: Mutex<BTreeMap<RequestGuid, RpcContinuation>>,
    pub wifi_manager: Option<Arc<RwLock<WpaCli>>>,
}

pub struct RpcCleanReceipts {
    cleanup_receipts: CleanupFailedReceipts,
    packages: LockReceipt<crate::db::model::AllPackageData, ()>,
    package: LockReceipt<crate::db::model::PackageDataEntry, String>,
}

impl RpcCleanReceipts {
    pub async fn new<'a>(db: &'a mut impl DbHandle) -> Result<Self, Error> {
        let mut locks = Vec::new();

        let setup = Self::setup(&mut locks);
        Ok(setup(&db.lock_all(locks).await?)?)
    }

    pub fn setup(
        locks: &mut Vec<patch_db::LockTargetId>,
    ) -> impl FnOnce(&patch_db::Verifier) -> Result<Self, Error> {
        let cleanup_receipts = CleanupFailedReceipts::setup(locks);

        let packages = crate::db::DatabaseModel::new()
            .package_data()
            .make_locker(LockType::Write)
            .add_to_keys(locks);
        let package = crate::db::DatabaseModel::new()
            .package_data()
            .star()
            .make_locker(LockType::Write)
            .add_to_keys(locks);
        move |skeleton_key| {
            Ok(Self {
                cleanup_receipts: cleanup_receipts(skeleton_key)?,
                packages: packages.verify(skeleton_key)?,
                package: package.verify(skeleton_key)?,
            })
        }
    }
}

<<<<<<< HEAD
pub struct RpcSetHostNameReceipts {
=======
pub struct RpcSetNginxReceipts {
>>>>>>> e06f904d
    pub hostname_receipts: HostNameReceipt,
    server_info: LockReceipt<crate::db::model::ServerInfo, ()>,
}

impl RpcSetHostNameReceipts {
    pub async fn new(db: &'_ mut impl DbHandle) -> Result<Self, Error> {
        let mut locks = Vec::new();

        let setup = Self::setup(&mut locks);
        Ok(setup(&db.lock_all(locks).await?)?)
    }

    pub fn setup(
        locks: &mut Vec<patch_db::LockTargetId>,
    ) -> impl FnOnce(&patch_db::Verifier) -> Result<Self, Error> {
        let hostname_receipts = HostNameReceipt::setup(locks);
        let server_info = crate::db::DatabaseModel::new()
            .server_info()
            .make_locker(LockType::Read)
            .add_to_keys(locks);
        move |skeleton_key| {
            Ok(Self {
                hostname_receipts: hostname_receipts(skeleton_key)?,
                server_info: server_info.verify(skeleton_key)?,
            })
        }
    }
}

#[derive(Clone)]
pub struct RpcContext(Arc<RpcContextSeed>);
impl RpcContext {
    #[instrument(skip(cfg_path))]
    pub async fn init<P: AsRef<Path> + Send + 'static>(
        cfg_path: Option<P>,
        disk_guid: Arc<String>,
    ) -> Result<Self, Error> {
        let base = RpcContextConfig::load(cfg_path).await?;
        tracing::info!("Loaded Config");
        let tor_proxy = base.tor_socks.unwrap_or(SocketAddr::V4(SocketAddrV4::new(
            Ipv4Addr::new(127, 0, 0, 1),
            9050,
        )));
        let (shutdown, _) = tokio::sync::broadcast::channel(1);
        let secret_store = base.secret_store().await?;
        tracing::info!("Opened Pg DB");
        let db = base.db(&secret_store).await?;
        tracing::info!("Opened PatchDB");
        let mut docker = Docker::connect_with_unix_defaults()?;
        docker.set_timeout(Duration::from_secs(600));
        tracing::info!("Connected to Docker");
        let net_controller = NetController::init(
            ([0, 0, 0, 0], 80).into(),
            crate::net::tor::os_key(&mut secret_store.acquire().await?).await?,
            base.tor_control
                .unwrap_or(SocketAddr::from(([127, 0, 0, 1], 9051))),
            base.dns_bind
                .as_ref()
                .map(|v| v.as_slice())
                .unwrap_or(&[SocketAddr::from(([127, 0, 0, 1], 53))]),
            secret_store.clone(),
            &mut db.handle(),
            None,
        )
        .await?;
        tracing::info!("Initialized Net Controller");
        let managers = ManagerMap::default();
        let metrics_cache = RwLock::new(None);
        let notification_manager = NotificationManager::new(secret_store.clone());
        tracing::info!("Initialized Notification Manager");
        let seed = Arc::new(RpcContextSeed {
            is_closed: AtomicBool::new(false),
<<<<<<< HEAD
            bind_rpc: base.bind_rpc.unwrap_or_else(|| ([127, 0, 0, 1], 5959).into()),
            bind_ws: base.bind_ws.unwrap_or_else(|| ([127, 0, 0, 1], 5960).into()),
            bind_proxy_non_ssl: base.bind_proxy_non_ssl.unwrap_or_else(|| ([0, 0, 0, 0], 80).into()),
            bind_proxy_ssl: base.bind_proxy_ssl.unwrap_or_else(|| ([0, 0, 0, 0], 443).into()),
            datadir: base.datadir().to_path_buf(),
=======
            datadir: base.datadir().to_path_buf(),
            os_partitions: base.os_partitions,
            wifi_interface: base.wifi_interface.clone(),
            ethernet_interface: base.ethernet_interface,
            bind_rpc: base.bind_rpc.unwrap_or(([127, 0, 0, 1], 5959).into()),
            bind_ws: base.bind_ws.unwrap_or(([127, 0, 0, 1], 5960).into()),
            bind_static: base.bind_static.unwrap_or(([127, 0, 0, 1], 5961).into()),
>>>>>>> e06f904d
            disk_guid,
            db,
            secret_store,
            docker,
            net_controller,
            managers,
            revision_cache_size: base.revision_cache_size.unwrap_or(512),
            revision_cache: RwLock::new(VecDeque::new()),
            metrics_cache,
            shutdown,
            tor_socks: tor_proxy,
            notification_manager,
            open_authed_websockets: Mutex::new(BTreeMap::new()),
            rpc_stream_continuations: Mutex::new(BTreeMap::new()),
            wifi_manager: base
                .wifi_interface
                .map(|i| Arc::new(RwLock::new(WpaCli::init(i)))),
        });

        let res = Self(seed);
        res.cleanup().await?;
        tracing::info!("Cleaned up transient states");
        res.managers
            .init(
                &res,
                &mut res.db.handle(),
                &mut res.secret_store.acquire().await?,
            )
            .await?;
        tracing::info!("Initialized Package Managers");
        Ok(res)
    }

    #[instrument(skip(self))]
    pub async fn shutdown(self) -> Result<(), Error> {
        self.managers.empty().await?;
        self.secret_store.close().await;
        self.is_closed.store(true, Ordering::SeqCst);
        Ok(())
    }

    #[instrument(skip(self))]
    pub async fn cleanup(&self) -> Result<(), Error> {
        let mut db = self.db.handle();
        let receipts = RpcCleanReceipts::new(&mut db).await?;
        for (package_id, package) in receipts.packages.get(&mut db).await?.0 {
            if let Err(e) = async {
                match package {
                    PackageDataEntry::Installing { .. }
                    | PackageDataEntry::Restoring { .. }
                    | PackageDataEntry::Updating { .. } => {
                        cleanup_failed(self, &mut db, &package_id, &receipts.cleanup_receipts)
                            .await?;
                    }
                    PackageDataEntry::Removing { .. } => {
                        uninstall(
                            self,
                            &mut db,
                            &mut self.secret_store.acquire().await?,
                            &package_id,
                        )
                        .await?;
                    }
                    PackageDataEntry::Installed {
                        installed,
                        static_files,
                        manifest,
                    } => {
                        for (volume_id, volume_info) in &*manifest.volumes {
                            let tmp_path = to_tmp_path(volume_info.path_for(
                                &self.datadir,
                                &package_id,
                                &manifest.version,
                                &volume_id,
                            ))
                            .with_kind(ErrorKind::Filesystem)?;
                            if tokio::fs::metadata(&tmp_path).await.is_ok() {
                                tokio::fs::remove_dir_all(&tmp_path).await?;
                            }
                        }
                        let status = installed.status;
                        let main = match status.main {
                            MainStatus::BackingUp { started, .. } => {
                                if let Some(_) = started {
                                    MainStatus::Starting { restarting: false }
                                } else {
                                    MainStatus::Stopped
                                }
                            }
                            MainStatus::Running { .. } => {
                                MainStatus::Starting { restarting: false }
                            }
                            a => a.clone(),
                        };
                        let new_package = PackageDataEntry::Installed {
                            installed: InstalledPackageDataEntry {
                                status: Status { main, ..status },
                                ..installed
                            },
                            static_files,
                            manifest,
                        };
                        receipts
                            .package
                            .set(&mut db, new_package, &package_id)
                            .await?;
                    }
                }
                Ok::<_, Error>(())
            }
            .await
            {
                tracing::error!("Failed to clean up package {}: {}", package_id, e);
                tracing::debug!("{:?}", e);
            }
        }
        Ok(())
    }

    #[instrument(skip(self))]
    pub async fn clean_continuations(&self) {
        let mut continuations = self.rpc_stream_continuations.lock().await;
        let mut to_remove = Vec::new();
        for (guid, cont) in &*continuations {
            if cont.is_timed_out() {
                to_remove.push(guid.clone());
            }
        }
        for guid in to_remove {
            continuations.remove(&guid);
        }
    }

    #[instrument(skip(self, handler))]
    pub async fn add_continuation(&self, guid: RequestGuid, handler: RpcContinuation) {
        self.clean_continuations().await;
        self.rpc_stream_continuations
            .lock()
            .await
            .insert(guid, handler);
    }

    pub async fn get_continuation_handler(&self, guid: &RequestGuid) -> Option<RestHandler> {
        let mut continuations = self.rpc_stream_continuations.lock().await;
        if let Some(cont) = continuations.remove(guid) {
            cont.into_handler().await
        } else {
            None
        }
    }

    pub async fn get_ws_continuation_handler(&self, guid: &RequestGuid) -> Option<RestHandler> {
        let continuations = self.rpc_stream_continuations.lock().await;
        if matches!(continuations.get(guid), Some(RpcContinuation::WebSocket(_))) {
            drop(continuations);
            self.get_continuation_handler(guid).await
        } else {
            None
        }
    }

    pub async fn get_rest_continuation_handler(&self, guid: &RequestGuid) -> Option<RestHandler> {
        let continuations = self.rpc_stream_continuations.lock().await;
        if matches!(continuations.get(guid), Some(RpcContinuation::Rest(_))) {
            drop(continuations);
            self.get_continuation_handler(guid).await
        } else {
            None
        }
    }
}
impl Context for RpcContext {
    fn host(&self) -> Host<&str> {
        match self.0.bind_rpc.ip() {
            IpAddr::V4(a) => Host::Ipv4(a),
            IpAddr::V6(a) => Host::Ipv6(a),
        }
    }
    fn port(&self) -> u16 {
        self.0.bind_rpc.port()
    }
}
impl Deref for RpcContext {
    type Target = RpcContextSeed;
    fn deref(&self) -> &Self::Target {
        #[cfg(feature = "unstable")]
        if self.0.is_closed.load(Ordering::SeqCst) {
            panic!(
                "RpcContext used after shutdown! {}",
                tracing_error::SpanTrace::capture()
            );
        }
        &*self.0
    }
}
impl Drop for RpcContext {
    fn drop(&mut self) {
        #[cfg(feature = "unstable")]
        if self.0.is_closed.load(Ordering::SeqCst) {
            tracing::info!(
                "RpcContext dropped. {} left.",
                Arc::strong_count(&self.0) - 1
            );
        }
    }
}<|MERGE_RESOLUTION|>--- conflicted
+++ resolved
@@ -16,29 +16,23 @@
 use serde::Deserialize;
 use sqlx::postgres::PgConnectOptions;
 use sqlx::PgPool;
-<<<<<<< HEAD
 use tokio::fs::File;
-=======
 use tokio::process::Command;
->>>>>>> e06f904d
 use tokio::sync::{broadcast, oneshot, Mutex, RwLock};
 use tracing::instrument;
 
 use crate::context::SetupContext;
 use crate::core::rpc_continuations::{RequestGuid, RestHandler, RpcContinuation};
 use crate::db::model::{Database, InstalledPackageDataEntry, PackageDataEntry};
-<<<<<<< HEAD
-=======
 use crate::disk::OsPartitionInfo;
->>>>>>> e06f904d
 use crate::hostname::HostNameReceipt;
 use crate::init::{init_postgres, pgloader};
 use crate::install::cleanup::{cleanup_failed, uninstall, CleanupFailedReceipts};
 use crate::manager::ManagerMap;
 use crate::middleware::auth::HashSessionToken;
+use crate::net::net_controller::NetController;
 use crate::net::tor::os_key;
 use crate::net::wifi::WpaCli;
-use crate::net::net_controller::NetController;
 use crate::notifications::NotificationManager;
 use crate::setup::password_hash;
 use crate::shutdown::Shutdown;
@@ -193,11 +187,7 @@
     }
 }
 
-<<<<<<< HEAD
 pub struct RpcSetHostNameReceipts {
-=======
-pub struct RpcSetNginxReceipts {
->>>>>>> e06f904d
     pub hostname_receipts: HostNameReceipt,
     server_info: LockReceipt<crate::db::model::ServerInfo, ()>,
 }
@@ -270,21 +260,22 @@
         tracing::info!("Initialized Notification Manager");
         let seed = Arc::new(RpcContextSeed {
             is_closed: AtomicBool::new(false),
-<<<<<<< HEAD
-            bind_rpc: base.bind_rpc.unwrap_or_else(|| ([127, 0, 0, 1], 5959).into()),
-            bind_ws: base.bind_ws.unwrap_or_else(|| ([127, 0, 0, 1], 5960).into()),
-            bind_proxy_non_ssl: base.bind_proxy_non_ssl.unwrap_or_else(|| ([0, 0, 0, 0], 80).into()),
-            bind_proxy_ssl: base.bind_proxy_ssl.unwrap_or_else(|| ([0, 0, 0, 0], 443).into()),
-            datadir: base.datadir().to_path_buf(),
-=======
+            bind_rpc: base
+                .bind_rpc
+                .unwrap_or_else(|| ([127, 0, 0, 1], 5959).into()),
+            bind_ws: base
+                .bind_ws
+                .unwrap_or_else(|| ([127, 0, 0, 1], 5960).into()),
+            bind_proxy_non_ssl: base
+                .bind_proxy_non_ssl
+                .unwrap_or_else(|| ([0, 0, 0, 0], 80).into()),
+            bind_proxy_ssl: base
+                .bind_proxy_ssl
+                .unwrap_or_else(|| ([0, 0, 0, 0], 443).into()),
             datadir: base.datadir().to_path_buf(),
             os_partitions: base.os_partitions,
             wifi_interface: base.wifi_interface.clone(),
             ethernet_interface: base.ethernet_interface,
-            bind_rpc: base.bind_rpc.unwrap_or(([127, 0, 0, 1], 5959).into()),
-            bind_ws: base.bind_ws.unwrap_or(([127, 0, 0, 1], 5960).into()),
-            bind_static: base.bind_static.unwrap_or(([127, 0, 0, 1], 5961).into()),
->>>>>>> e06f904d
             disk_guid,
             db,
             secret_store,
