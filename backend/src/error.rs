use std::fmt::Display;

use color_eyre::eyre::eyre;
use models::InvalidId;
use patch_db::Revision;
use rpc_toolkit::yajrc::RpcError;

#[derive(Debug, Clone, Copy, PartialEq, Eq)]
pub enum ErrorKind {
    Unknown = 1,
    Filesystem = 2,
    Docker = 3,
    ConfigSpecViolation = 4,
    ConfigRulesViolation = 5,
    NotFound = 6,
    IncorrectPassword = 7,
    VersionIncompatible = 8,
    Network = 9,
    Registry = 10,
    Serialization = 11,
    Deserialization = 12,
    Utf8 = 13,
    ParseVersion = 14,
    IncorrectDisk = 15,
    Nginx = 16,
    Dependency = 17,
    ParseS9pk = 18,
    ParseUrl = 19,
    DiskNotAvailable = 20,
    BlockDevice = 21,
    InvalidOnionAddress = 22,
    Pack = 23,
    ValidateS9pk = 24,
    DiskCorrupted = 25, // Remove
    Tor = 26,
    ConfigGen = 27,
    ParseNumber = 28,
    Database = 29,
    InvalidPackageId = 30,
    InvalidSignature = 31,
    Backup = 32,
    Restore = 33,
    Authorization = 34,
    AutoConfigure = 35,
    Action = 36,
    RateLimited = 37,
    InvalidRequest = 38,
    MigrationFailed = 39,
    Uninitialized = 40,
    ParseNetAddress = 41,
    ParseSshKey = 42,
    SoundError = 43,
    ParseTimestamp = 44,
    ParseSysInfo = 45,
    Wifi = 46,
    Journald = 47,
    DiskManagement = 48,
    OpenSsl = 49,
    PasswordHashGeneration = 50,
    DiagnosticMode = 51,
    ParseDbField = 52,
    Duplicate = 53,
    MultipleErrors = 54,
    Incoherent = 55,
    InvalidBackupTargetId = 56,
    ProductKeyMismatch = 57,
    LanPortConflict = 58,
    Javascript = 59,
    Pem = 60,
    TLSInit = 61,
    HttpRange = 62,
    ContentLength = 63,
    BytesError = 64,
<<<<<<< HEAD
    InvalidIP = 65,
    JoinError = 66,
    AsciiError = 67,
    NoHost = 68,
    SignError = 69
=======
>>>>>>> e06f904d
}
impl ErrorKind {
    pub fn as_str(&self) -> &'static str {
        use ErrorKind::*;
        match self {
            Unknown => "Unknown Error",
            Filesystem => "Filesystem I/O Error",
            Docker => "Docker Error",
            ConfigSpecViolation => "Config Spec Violation",
            ConfigRulesViolation => "Config Rules Violation",
            NotFound => "Not Found",
            IncorrectPassword => "Incorrect Password",
            VersionIncompatible => "Version Incompatible",
            Network => "Network Error",
            Registry => "Registry Error",
            Serialization => "Serialization Error",
            Deserialization => "Deserialization Error",
            Utf8 => "UTF-8 Parse Error",
            ParseVersion => "Version Parsing Error",
            IncorrectDisk => "Incorrect Disk",
            Nginx => "Nginx Error",
            Dependency => "Dependency Error",
            ParseS9pk => "S9PK Parsing Error",
            ParseUrl => "URL Parsing Error",
            DiskNotAvailable => "Disk Not Available",
            BlockDevice => "Block Device Error",
            InvalidOnionAddress => "Invalid Onion Address",
            Pack => "Pack Error",
            ValidateS9pk => "S9PK Validation Error",
            DiskCorrupted => "Disk Corrupted", // Remove
            Tor => "Tor Daemon Error",
            ConfigGen => "Config Generation Error",
            ParseNumber => "Number Parsing Error",
            Database => "Database Error",
            InvalidPackageId => "Invalid Package ID",
            InvalidSignature => "Invalid Signature",
            Backup => "Backup Error",
            Restore => "Restore Error",
            Authorization => "Unauthorized",
            AutoConfigure => "Auto-Configure Error",
            Action => "Action Failed",
            RateLimited => "Rate Limited",
            InvalidRequest => "Invalid Request",
            MigrationFailed => "Migration Failed",
            Uninitialized => "Uninitialized",
            ParseNetAddress => "Net Address Parsing Error",
            ParseSshKey => "SSH Key Parsing Error",
            SoundError => "Sound Interface Error",
            ParseTimestamp => "Timestamp Parsing Error",
            ParseSysInfo => "System Info Parsing Error",
            Wifi => "WiFi Internal Error",
            Journald => "Journald Error",
            DiskManagement => "Disk Management Error",
            OpenSsl => "OpenSSL Internal Error",
            PasswordHashGeneration => "Password Hash Generation Error",
            DiagnosticMode => "Embassy is in Diagnostic Mode",
            ParseDbField => "Database Field Parse Error",
            Duplicate => "Duplication Error",
            MultipleErrors => "Multiple Errors",
            Incoherent => "Incoherent",
            InvalidBackupTargetId => "Invalid Backup Target ID",
            ProductKeyMismatch => "Incompatible Product Keys",
            LanPortConflict => "Incompatible LAN Port Configuration",
            Javascript => "Javascript Engine Error",
            Pem => "PEM Encoding Error",
            TLSInit => "TLS Backend Initialize Error",
            HttpRange => "No Support for Web Server HTTP Ranges",
            ContentLength => "Request has no content length header",
            BytesError => "Could not get the bytes for this request",
<<<<<<< HEAD
            InvalidIP => "Could not parse this IP address",
            JoinError => "Join Handle Error",
            AsciiError => "Could not parse ascii text",
            NoHost => "No Host header ",
            SignError => "Signing error"
=======
>>>>>>> e06f904d
        }
    }
}
impl Display for ErrorKind {
    fn fmt(&self, f: &mut std::fmt::Formatter<'_>) -> std::fmt::Result {
        write!(f, "{}", self.as_str())
    }
}

#[derive(Debug)]
pub struct Error {
    pub source: color_eyre::eyre::Error,
    pub kind: ErrorKind,
    pub revision: Option<Revision>,
}

impl Display for Error {
    fn fmt(&self, f: &mut std::fmt::Formatter<'_>) -> std::fmt::Result {
        write!(f, "{}: {}", self.kind.as_str(), self.source)
    }
}
impl Error {
    pub fn new<E: Into<color_eyre::eyre::Error>>(source: E, kind: ErrorKind) -> Self {
        Error {
            source: source.into(),
            kind,
            revision: None,
        }
    }
}
impl From<InvalidId> for Error {
    fn from(err: InvalidId) -> Self {
        Error::new(err, crate::error::ErrorKind::InvalidPackageId)
    }
}
impl From<std::io::Error> for Error {
    fn from(e: std::io::Error) -> Self {
        Error::new(e, ErrorKind::Filesystem)
    }
}
impl From<std::str::Utf8Error> for Error {
    fn from(e: std::str::Utf8Error) -> Self {
        Error::new(e, ErrorKind::Utf8)
    }
}
impl From<std::string::FromUtf8Error> for Error {
    fn from(e: std::string::FromUtf8Error) -> Self {
        Error::new(e, ErrorKind::Utf8)
    }
}
impl From<emver::ParseError> for Error {
    fn from(e: emver::ParseError) -> Self {
        Error::new(e, ErrorKind::ParseVersion)
    }
}
impl From<rpc_toolkit::url::ParseError> for Error {
    fn from(e: rpc_toolkit::url::ParseError) -> Self {
        Error::new(e, ErrorKind::ParseUrl)
    }
}
impl From<std::num::ParseIntError> for Error {
    fn from(e: std::num::ParseIntError) -> Self {
        Error::new(e, ErrorKind::ParseNumber)
    }
}
impl From<std::num::ParseFloatError> for Error {
    fn from(e: std::num::ParseFloatError) -> Self {
        Error::new(e, ErrorKind::ParseNumber)
    }
}
impl From<patch_db::Error> for Error {
    fn from(e: patch_db::Error) -> Self {
        Error::new(e, ErrorKind::Database)
    }
}
impl From<sqlx::Error> for Error {
    fn from(e: sqlx::Error) -> Self {
        Error::new(e, ErrorKind::Database)
    }
}
impl From<ed25519_dalek::SignatureError> for Error {
    fn from(e: ed25519_dalek::SignatureError) -> Self {
        Error::new(e, ErrorKind::InvalidSignature)
    }
}
impl From<bollard::errors::Error> for Error {
    fn from(e: bollard::errors::Error) -> Self {
        Error::new(e, ErrorKind::Docker)
    }
}
impl From<torut::control::ConnError> for Error {
    fn from(e: torut::control::ConnError) -> Self {
        Error::new(eyre!("{:?}", e), ErrorKind::Tor)
    }
}
impl From<std::net::AddrParseError> for Error {
    fn from(e: std::net::AddrParseError) -> Self {
        Error::new(e, ErrorKind::ParseNetAddress)
    }
}
impl From<openssl::error::ErrorStack> for Error {
    fn from(e: openssl::error::ErrorStack) -> Self {
        Error::new(eyre!("OpenSSL ERROR:\n{}", e), ErrorKind::OpenSsl)
    }
}
impl From<Error> for RpcError {
    fn from(e: Error) -> Self {
        let mut data_object = serde_json::Map::with_capacity(3);
        data_object.insert("details".to_owned(), format!("{}", e.source).into());
        data_object.insert("debug".to_owned(), format!("{:?}", e.source).into());
        data_object.insert(
            "revision".to_owned(),
            match serde_json::to_value(&e.revision) {
                Ok(a) => a,
                Err(e) => {
                    tracing::warn!("Error serializing revision for Error object: {}", e);
                    serde_json::Value::Null
                }
            },
        );
        RpcError {
            code: e.kind as i32,
            message: e.kind.as_str().into(),
            data: Some(data_object.into()),
        }
    }
}

#[derive(Debug, Default)]
pub struct ErrorCollection(Vec<Error>);
impl ErrorCollection {
    pub fn new() -> Self {
        Self::default()
    }

    pub fn handle<T, E: Into<Error>>(&mut self, result: Result<T, E>) -> Option<T> {
        match result {
            Ok(a) => Some(a),
            Err(e) => {
                self.0.push(e.into());
                None
            }
        }
    }

    pub fn into_result(self) -> Result<(), Error> {
        if self.0.is_empty() {
            Ok(())
        } else {
            Err(Error::new(eyre!("{}", self), ErrorKind::MultipleErrors))
        }
    }
}
impl From<ErrorCollection> for Result<(), Error> {
    fn from(e: ErrorCollection) -> Self {
        e.into_result()
    }
}
impl<T, E: Into<Error>> Extend<Result<T, E>> for ErrorCollection {
    fn extend<I: IntoIterator<Item = Result<T, E>>>(&mut self, iter: I) {
        for item in iter {
            self.handle(item);
        }
    }
}
impl std::fmt::Display for ErrorCollection {
    fn fmt(&self, f: &mut std::fmt::Formatter<'_>) -> std::fmt::Result {
        for (idx, e) in self.0.iter().enumerate() {
            if idx > 0 {
                write!(f, "; ")?;
            }
            write!(f, "{}", e)?;
        }
        Ok(())
    }
}

pub trait ResultExt<T, E>
where
    Self: Sized,
{
    fn with_kind(self, kind: ErrorKind) -> Result<T, Error>;
    fn with_ctx<F: FnOnce(&E) -> (ErrorKind, D), D: Display + Send + Sync + 'static>(
        self,
        f: F,
    ) -> Result<T, Error>;
}
impl<T, E> ResultExt<T, E> for Result<T, E>
where
    color_eyre::eyre::Error: From<E>,
{
    fn with_kind(self, kind: ErrorKind) -> Result<T, Error> {
        self.map_err(|e| Error {
            source: e.into(),
            kind,
            revision: None,
        })
    }

    fn with_ctx<F: FnOnce(&E) -> (ErrorKind, D), D: Display + Send + Sync + 'static>(
        self,
        f: F,
    ) -> Result<T, Error> {
        self.map_err(|e| {
            let (kind, ctx) = f(&e);
            let source = color_eyre::eyre::Error::from(e);
            let ctx = format!("{}: {}", ctx, source);
            let source = source.wrap_err(ctx);
            Error {
                kind,
                source: source.into(),
                revision: None,
            }
        })
    }
}

#[macro_export]
macro_rules! ensure_code {
    ($x:expr, $c:expr, $fmt:expr $(, $arg:expr)*) => {
        if !($x) {
            return Err(crate::Error::new(color_eyre::eyre::eyre!($fmt, $($arg, )*), $c));
        }
    };
}<|MERGE_RESOLUTION|>--- conflicted
+++ resolved
@@ -71,14 +71,11 @@
     HttpRange = 62,
     ContentLength = 63,
     BytesError = 64,
-<<<<<<< HEAD
     InvalidIP = 65,
     JoinError = 66,
     AsciiError = 67,
     NoHost = 68,
-    SignError = 69
-=======
->>>>>>> e06f904d
+    SignError = 69,
 }
 impl ErrorKind {
     pub fn as_str(&self) -> &'static str {
@@ -148,14 +145,11 @@
             HttpRange => "No Support for Web Server HTTP Ranges",
             ContentLength => "Request has no content length header",
             BytesError => "Could not get the bytes for this request",
-<<<<<<< HEAD
             InvalidIP => "Could not parse this IP address",
             JoinError => "Join Handle Error",
             AsciiError => "Could not parse ascii text",
             NoHost => "No Host header ",
-            SignError => "Signing error"
-=======
->>>>>>> e06f904d
+            SignError => "Signing error",
         }
     }
 }
