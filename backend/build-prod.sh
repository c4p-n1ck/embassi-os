--- conflicted
+++ resolved
@@ -32,37 +32,30 @@
 set +e
 fail=
 if [[ "$FLAGS" = "" ]]; then
-<<<<<<< HEAD
-	rust-arm64-builder sh -c "(git config --global --add safe.directory '*'; cd backend && RUSTFLAGS=\"--cfg tokio_unstable\" cargo build --release --locked --target=$ARCH-unknown-linux-gnu)"
-else
-	echo "FLAGS=$FLAGS"
-	rust-arm64-builder sh -c "(git config --global --add safe.directory '*'; cd backend && RUSTFLAGS=\"--cfg tokio_unstable\" cargo build --release --features $FLAGS --locked --target=$ARCH-unknown-linux-gnu)"
-=======
-	rust-gnu-builder sh -c "(git config --global --add safe.directory '*'; cd backend && cargo build --release --locked  --target=$ARCH-unknown-linux-gnu)"
+	rust-gnu-builder sh -c "(git config --global --add safe.directory '*'; cd backend && RUSTFLAGS=\"--cfg tokio_unstable\" cargo build --release --locked  --target=$ARCH-unknown-linux-gnu)"
 	if test $? -ne 0; then 
 		fail=true
 	fi
 	for ARCH in x86_64 aarch64
 	do
-		rust-musl-builder sh -c "(git config --global --add safe.directory '*'; cd libs && cargo build --release --locked --bin embassy_container_init )"
+		rust-musl-builder sh -c "(git config --global --add safe.directory '*'; cd libs && RUSTFLAGS=\"--cfg tokio_unstable\" cargo build --release --locked --bin embassy_container_init )"
 		if test $? -ne 0; then 
 			fail=true
 		fi
 	done
 else
 	echo "FLAGS=$FLAGS"
-	rust-gnu-builder sh -c "(git config --global --add safe.directory '*'; cd backend && cargo build --release --features $FLAGS --locked --target=$ARCH-unknown-linux-gnu)"
+	rust-gnu-builder sh -c "(git config --global --add safe.directory '*'; cd backend && RUSTFLAGS=\"--cfg tokio_unstable\" cargo build --release --features $FLAGS --locked --target=$ARCH-unknown-linux-gnu)"
 	if test $? -ne 0; then 
 		fail=true
 	fi
 	for ARCH in x86_64 aarch64
 	do
-		rust-musl-builder sh -c "(git config --global --add safe.directory '*'; cd libs && cargo build --release --features $FLAGS --locked --bin embassy_container_init)"
+		rust-musl-builder sh -c "(git config --global --add safe.directory '*'; cd libs && RUSTFLAGS=\"--cfg tokio_unstable\" cargo build --release --features $FLAGS --locked --bin embassy_container_init)"
 		if test $? -ne 0; then 
 			fail=true
 		fi
 	done
->>>>>>> b1871d03
 fi
 set -e
 cd backend
