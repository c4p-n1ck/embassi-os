--- conflicted
+++ resolved
@@ -1,11 +1,7 @@
 {
   "name": null,
   "auto-check-updates": true,
-<<<<<<< HEAD
-  "ack-welcome": "0.3.3",
-=======
   "ack-welcome": "0.3.2.1",
->>>>>>> e06f904d
   "marketplace": {
     "selected-url": "https://registry.start9.com/",
     "known-hosts": {
