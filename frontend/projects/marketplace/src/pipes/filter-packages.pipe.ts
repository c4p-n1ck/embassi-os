--- conflicted
+++ resolved
@@ -2,10 +2,7 @@
 import { MarketplacePkg } from '../types/marketplace-pkg'
 import { MarketplaceManifest } from '../types/marketplace-manifest'
 import { Emver } from '@start9labs/shared'
-<<<<<<< HEAD
-=======
 import Fuse from 'fuse.js'
->>>>>>> f6325cea
 
 @Pipe({
   name: 'filterPackages',
@@ -25,7 +22,6 @@
         includeScore: true,
         includeMatches: true,
       }
-<<<<<<< HEAD
 
       if (query.length < 4) {
         options = {
@@ -71,53 +67,6 @@
         query = `'${query}`
       }
 
-=======
-
-      if (query.length < 4) {
-        options = {
-          ...options,
-          threshold: 0,
-          location: 0,
-          distance: 1,
-          keys: [
-            {
-              name: 'manifest.title',
-              weight: 1,
-            },
-            {
-              name: 'manifest.id',
-              weight: 0.5,
-            },
-          ],
-        }
-      } else {
-        options = {
-          ...options,
-          ignoreLocation: true,
-          useExtendedSearch: true,
-          keys: [
-            {
-              name: 'manifest.title',
-              weight: 1,
-            },
-            {
-              name: 'manifest.id',
-              weight: 0.5,
-            },
-            {
-              name: 'manifest.description.short',
-              weight: 0.4,
-            },
-            {
-              name: 'manifest.description.long',
-              weight: 0.1,
-            },
-          ],
-        }
-        query = `'${query}`
-      }
-
->>>>>>> f6325cea
       const fuse = new Fuse(packages, options)
       return fuse.search(query).map(p => p.item)
     }
