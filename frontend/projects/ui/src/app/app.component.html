<ion-app appEnter>
  <ion-content>
    <ion-split-pane
      contentId="main-content"
      [disabled]="!(authService.isVerified$ | async)"
      (ionSplitPaneVisible)="splitPaneVisible($event)"
    >
      <ion-menu contentId="main-content" type="overlay">
        <ion-content color="light" scrollY="false">
          <app-menu *ngIf="authService.isVerified$ | async"></app-menu>
        </ion-content>
      </ion-menu>
      <ion-router-outlet
        id="main-content"
        class="container"
<<<<<<< HEAD
        [class.container_offline]="!(connection.connected$ | async)"
=======
        [class.container_offline]="
          (authService.isVerified$ | async) && !(connection.connected$ | async)
        "
>>>>>>> 371d4826
      ></ion-router-outlet>
    </ion-split-pane>

    <section appPreloader></section>
  </ion-content>
  <ion-footer>
    <footer appFooter></footer>
  </ion-footer>
  <ion-footer
    *ngIf="(authService.isVerified$ | async) && !(sidebarOpen$ | async)"
  >
    <connection-bar></connection-bar>
  </ion-footer>
  <toast-container></toast-container>
</ion-app><|MERGE_RESOLUTION|>--- conflicted
+++ resolved
@@ -13,13 +13,9 @@
       <ion-router-outlet
         id="main-content"
         class="container"
-<<<<<<< HEAD
-        [class.container_offline]="!(connection.connected$ | async)"
-=======
         [class.container_offline]="
           (authService.isVerified$ | async) && !(connection.connected$ | async)
         "
->>>>>>> 371d4826
       ></ion-router-outlet>
     </ion-split-pane>
 
