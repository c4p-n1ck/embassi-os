--- conflicted
+++ resolved
@@ -2,12 +2,8 @@
 import { DataModel, ServerInfo } from 'src/app/services/patch-db/data-model'
 import { firstValueFrom } from 'rxjs'
 
-<<<<<<< HEAD
-export function getServerInfo(patch: PatchDB<DataModel>): Promise<ServerInfo> {
-=======
 export async function getServerInfo(
   patch: PatchDB<DataModel>,
 ): Promise<ServerInfo> {
->>>>>>> f6325cea
   return firstValueFrom(patch.watch$('server-info'))
 }