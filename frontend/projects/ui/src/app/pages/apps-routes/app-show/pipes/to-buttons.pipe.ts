--- conflicted
+++ resolved
@@ -2,11 +2,7 @@
 import { ActivatedRoute } from '@angular/router'
 import { DOCUMENT } from '@angular/common'
 import { AlertController, ModalController, NavController } from '@ionic/angular'
-<<<<<<< HEAD
-import { getUrlHostname, MarkdownComponent } from '@start9labs/shared'
-=======
 import { MarkdownComponent } from '@start9labs/shared'
->>>>>>> f6325cea
 import {
   DataModel,
   PackageDataEntry,
@@ -14,11 +10,6 @@
 import { ModalService } from 'src/app/services/modal.service'
 import { ApiService } from 'src/app/services/api/embassy-api.service'
 import { from, map, Observable } from 'rxjs'
-<<<<<<< HEAD
-import { Marketplace } from '@start9labs/marketplace'
-import { ActionMarketplaceComponent } from 'src/app/modals/action-marketplace/action-marketplace.component'
-=======
->>>>>>> f6325cea
 import { PatchDB } from 'patch-db-client'
 
 export interface Button {
@@ -134,20 +125,10 @@
     await modal.present()
   }
 
-<<<<<<< HEAD
-  private viewInMarketplaceButton(
-    pkg: PackageDataEntry,
-    currentMarketplace: Marketplace | null,
-    altMarketplaces: UIMarketplaceData | null | undefined,
-  ): Button {
-    const pkgMarketplaceUrl = pkg.installed?.['marketplace-url']
-    // default button if package marketplace and current marketplace are the same
-=======
   private viewInMarketplaceButton(pkg: PackageDataEntry): Button {
     const url = pkg.installed?.['marketplace-url']
     const queryParams = url ? { url } : {}
 
->>>>>>> f6325cea
     let button: Button = {
       title: 'Marketplace',
       icon: 'storefront-outline',
@@ -158,43 +139,11 @@
       disabled: false,
       description: 'View service in marketplace',
     }
-<<<<<<< HEAD
-    if (!pkgMarketplaceUrl) {
-      button.disabled = true
-      button.description = 'This package was not installed from a marketplace.'
-      button.action = () => {}
-    } else if (
-      pkgMarketplaceUrl &&
-      currentMarketplace &&
-      getUrlHostname(pkgMarketplaceUrl) !==
-        getUrlHostname(currentMarketplace.url)
-    ) {
-      // attempt to get name for pkg marketplace
-      let pkgMarketplaceName = getUrlHostname(pkgMarketplaceUrl)
-      if (altMarketplaces) {
-        const pkgMarketplaces = Object.values(
-          altMarketplaces['known-hosts'],
-        ).filter(m => getUrlHostname(m.url) === pkgMarketplaceName)
-        if (pkgMarketplaces.length) {
-          // if multiple of the same url exist, they will have the same name, so fine to grab first
-          pkgMarketplaceName = pkgMarketplaces[0].name
-        }
-      }
-
-      button.action = () =>
-        this.differentMarketplaceAction(
-          pkgMarketplaceName,
-          currentMarketplace.name,
-          pkg.manifest.id,
-        )
-      button.description = 'Service was installed from a different marketplace'
-=======
 
     if (!url) {
       button.disabled = true
       button.description = 'This package was not installed from a marketplace.'
       button.action = () => {}
->>>>>>> f6325cea
     }
 
     return button
