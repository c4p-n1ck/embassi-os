--- conflicted
+++ resolved
@@ -139,14 +139,6 @@
       'marketplace-url': url || this.eosMarketplaceUrl,
     }
     return this.rpcRequest({ method: 'server.update', params })
-<<<<<<< HEAD
-    // const res = await this.updateServer(params)
-    // if (res.response === 'no-updates') {
-    //   throw new Error('Could not find a newer version of EmbassyOS')
-    // }
-    // return res
-=======
->>>>>>> e06f904d
   }
 
   async restartServer(
